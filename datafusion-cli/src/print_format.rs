// Licensed to the Apache Software Foundation (ASF) under one
// or more contributor license agreements.  See the NOTICE file
// distributed with this work for additional information
// regarding copyright ownership.  The ASF licenses this file
// to you under the Apache License, Version 2.0 (the
// "License"); you may not use this file except in compliance
// with the License.  You may obtain a copy of the License at
//
//   http://www.apache.org/licenses/LICENSE-2.0
//
// Unless required by applicable law or agreed to in writing,
// software distributed under the License is distributed on an
// "AS IS" BASIS, WITHOUT WARRANTIES OR CONDITIONS OF ANY
// KIND, either express or implied.  See the License for the
// specific language governing permissions and limitations
// under the License.

//! Print format variants
use arrow::io::json::write::{JsonArray, JsonFormat, LineDelimited};
use datafusion::arrow::io::{csv::write, print};
use datafusion::error::{DataFusionError, Result};
use datafusion::field_util::SchemaExt;
use datafusion::record_batch::RecordBatch;
use std::fmt;
use std::str::FromStr;

/// Allow records to be printed in different formats
#[derive(Debug, PartialEq, Eq, Clone)]
pub enum PrintFormat {
    Csv,
    Tsv,
    Table,
    Json,
    NdJson,
}

/// returns all print formats
pub fn all_print_formats() -> Vec<PrintFormat> {
    vec![
        PrintFormat::Csv,
        PrintFormat::Tsv,
        PrintFormat::Table,
        PrintFormat::Json,
        PrintFormat::NdJson,
    ]
}

impl FromStr for PrintFormat {
    type Err = ();
    fn from_str(s: &str) -> std::result::Result<Self, ()> {
        match s.to_lowercase().as_str() {
            "csv" => Ok(Self::Csv),
            "tsv" => Ok(Self::Tsv),
            "table" => Ok(Self::Table),
            "json" => Ok(Self::Json),
            "ndjson" => Ok(Self::NdJson),
            _ => Err(()),
        }
    }
}

impl fmt::Display for PrintFormat {
    fn fmt(&self, f: &mut fmt::Formatter) -> fmt::Result {
        match *self {
            Self::Csv => write!(f, "csv"),
            Self::Tsv => write!(f, "tsv"),
            Self::Table => write!(f, "table"),
            Self::Json => write!(f, "json"),
            Self::NdJson => write!(f, "ndjson"),
        }
    }
}

fn print_batches_to_json<J: JsonFormat>(batches: &[RecordBatch]) -> Result<String> {
    use arrow::io::json::write as json_write;

    if batches.is_empty() {
        return Ok("{}".to_string());
    }
    let mut bytes = vec![];
    let fields = batches
        .first()
        .map(|b| b.schema().field_names())
        .unwrap_or(vec![]);
    let format = J::default();
    let blocks = json_write::Serializer::new(
        batches.into_iter().map(|r| Ok(r.into())),
        fields,
        vec![],
        format,
    );
    json_write::write(&mut bytes, format, blocks)?;

    let formatted = String::from_utf8(bytes)
        .map_err(|e| DataFusionError::Execution(e.to_string()))?;
    Ok(formatted)
}

fn print_batches_with_sep(batches: &[RecordBatch], delimiter: u8) -> Result<String> {
    let mut bytes = vec![];
    {
        let mut writer = write::WriterBuilder::new()
            .has_headers(true)
            .delimiter(delimiter)
            .from_writer(&mut bytes);
        let mut is_first = true;
        for batch in batches {
            if is_first {
                write::write_header(&mut writer, &batches[0].schema().field_names())?;
                is_first = false;
            }
            write::write_chunk(
                &mut writer,
                &batch.into(),
                &write::SerializeOptions::default(),
            )?;
        }
    }
    let formatted = String::from_utf8(bytes)
        .map_err(|e| DataFusionError::Execution(e.to_string()))?;
    Ok(formatted)
}

impl PrintFormat {
    /// print the batches to stdout using the specified format
    pub fn print_batches(&self, batches: &[RecordBatch]) -> Result<()> {
        match self {
            Self::Csv => println!("{}", print_batches_with_sep(batches, b',')?),
            Self::Tsv => println!("{}", print_batches_with_sep(batches, b'\t')?),
            Self::Table => println!("{}", datafusion::arrow_print::write(batches)),
            Self::Json => {
                println!("{}", print_batches_to_json::<JsonArray>(batches)?)
            }
            Self::NdJson => {
                println!("{}", print_batches_to_json::<LineDelimited>(batches)?)
            }
        }
        Ok(())
    }
}

#[cfg(test)]
mod tests {
    use super::*;
<<<<<<< HEAD
    use datafusion::arrow::array::Int32Array;
    use datafusion::arrow::datatypes::{DataType, Field, Schema};
=======
    use arrow::array::Int32Array;
    use arrow::datatypes::{DataType, Field, Schema};
    use datafusion::from_slice::FromSlice;
>>>>>>> 63d24bf5
    use std::sync::Arc;

    #[test]
    fn test_from_str() {
        let format = "csv".parse::<PrintFormat>().unwrap();
        assert_eq!(PrintFormat::Csv, format);

        let format = "tsv".parse::<PrintFormat>().unwrap();
        assert_eq!(PrintFormat::Tsv, format);

        let format = "json".parse::<PrintFormat>().unwrap();
        assert_eq!(PrintFormat::Json, format);

        let format = "ndjson".parse::<PrintFormat>().unwrap();
        assert_eq!(PrintFormat::NdJson, format);

        let format = "table".parse::<PrintFormat>().unwrap();
        assert_eq!(PrintFormat::Table, format);
    }

    #[test]
    fn test_to_str() {
        assert_eq!("csv", PrintFormat::Csv.to_string());
        assert_eq!("table", PrintFormat::Table.to_string());
        assert_eq!("tsv", PrintFormat::Tsv.to_string());
        assert_eq!("json", PrintFormat::Json.to_string());
        assert_eq!("ndjson", PrintFormat::NdJson.to_string());
    }

    #[test]
    fn test_from_str_failure() {
        assert!("pretty".parse::<PrintFormat>().is_err());
    }

    #[test]
    fn test_print_batches_with_sep() {
        let batches = vec![];
        assert_eq!("", print_batches_with_sep(&batches, b',').unwrap());

        let schema = Arc::new(Schema::new(vec![
            Field::new("a", DataType::Int32, false),
            Field::new("b", DataType::Int32, false),
            Field::new("c", DataType::Int32, false),
        ]));

        let batch = RecordBatch::try_new(
            schema,
            vec![
                Arc::new(Int32Array::from_slice(&[1, 2, 3])),
                Arc::new(Int32Array::from_slice(&[4, 5, 6])),
                Arc::new(Int32Array::from_slice(&[7, 8, 9])),
            ],
        )
        .unwrap();

        let batches = vec![batch];
        let r = print_batches_with_sep(&batches, b',').unwrap();
        assert_eq!("a,b,c\n1,4,7\n2,5,8\n3,6,9\n", r);
    }

    #[test]
    fn test_print_batches_to_json_empty() -> Result<()> {
        let batches = vec![];
        let r = print_batches_to_json::<JsonArray>(&batches)?;
        assert_eq!("{}", r);

        let r = print_batches_to_json::<LineDelimited>(&batches)?;
        assert_eq!("{}", r);

        let schema = Arc::new(Schema::new(vec![
            Field::new("a", DataType::Int32, false),
            Field::new("b", DataType::Int32, false),
            Field::new("c", DataType::Int32, false),
        ]));

        let batch = RecordBatch::try_new(
            schema,
            vec![
                Arc::new(Int32Array::from_slice(&[1, 2, 3])),
                Arc::new(Int32Array::from_slice(&[4, 5, 6])),
                Arc::new(Int32Array::from_slice(&[7, 8, 9])),
            ],
        )
        .unwrap();

        let batches = vec![batch];
        let r = print_batches_to_json::<JsonArray>(&batches)?;
        assert_eq!("[{\"a\":1,\"b\":4,\"c\":7},{\"a\":2,\"b\":5,\"c\":8},{\"a\":3,\"b\":6,\"c\":9}]", r);

        let r = print_batches_to_json::<LineDelimited>(&batches)?;
        assert_eq!("{\"a\":1,\"b\":4,\"c\":7}\n{\"a\":2,\"b\":5,\"c\":8}\n{\"a\":3,\"b\":6,\"c\":9}\n", r);
        Ok(())
    }
}<|MERGE_RESOLUTION|>--- conflicted
+++ resolved
@@ -142,14 +142,8 @@
 #[cfg(test)]
 mod tests {
     use super::*;
-<<<<<<< HEAD
     use datafusion::arrow::array::Int32Array;
     use datafusion::arrow::datatypes::{DataType, Field, Schema};
-=======
-    use arrow::array::Int32Array;
-    use arrow::datatypes::{DataType, Field, Schema};
-    use datafusion::from_slice::FromSlice;
->>>>>>> 63d24bf5
     use std::sync::Arc;
 
     #[test]
