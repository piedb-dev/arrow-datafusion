# Licensed to the Apache Software Foundation (ASF) under one
# or more contributor license agreements.  See the NOTICE file
# distributed with this work for additional information
# regarding copyright ownership.  The ASF licenses this file
# to you under the Apache License, Version 2.0 (the
# "License"); you may not use this file except in compliance
# with the License.  You may obtain a copy of the License at
#
#   http://www.apache.org/licenses/LICENSE-2.0
#
# Unless required by applicable law or agreed to in writing,
# software distributed under the License is distributed on an
# "AS IS" BASIS, WITHOUT WARRANTIES OR CONDITIONS OF ANY
# KIND, either express or implied.  See the License for the
# specific language governing permissions and limitations
# under the License.

[workspace]
<<<<<<< HEAD
=======
members = [
    "datafusion/common",
    "datafusion/core",
    "datafusion/data-access",
    "datafusion/expr",
    "datafusion/jit",
    "datafusion/physical-expr",
    "datafusion/proto",
    "datafusion/row",
    "datafusion-examples",
    "benchmarks",
]
>>>>>>> 2d7e1fb1
exclude = ["datafusion-cli"]
members = ["datafusion/core", "datafusion/common", "datafusion/expr", "datafusion/jit", "datafusion/physical-expr", "datafusion/proto", "datafusion-examples", "benchmarks", "ballista/rust/client", "ballista/rust/core", "ballista/rust/executor", "ballista/rust/scheduler", "ballista-examples", "data-access",
]

[profile.release]
codegen-units = 1
lto = true
<|MERGE_RESOLUTION|>--- conflicted
+++ resolved
@@ -16,8 +16,6 @@
 # under the License.
 
 [workspace]
-<<<<<<< HEAD
-=======
 members = [
     "datafusion/common",
     "datafusion/core",
@@ -30,10 +28,6 @@
     "datafusion-examples",
     "benchmarks",
 ]
->>>>>>> 2d7e1fb1
-exclude = ["datafusion-cli"]
-members = ["datafusion/core", "datafusion/common", "datafusion/expr", "datafusion/jit", "datafusion/physical-expr", "datafusion/proto", "datafusion-examples", "benchmarks", "ballista/rust/client", "ballista/rust/core", "ballista/rust/executor", "ballista/rust/scheduler", "ballista-examples", "data-access",
-]
 
 [profile.release]
 codegen-units = 1
