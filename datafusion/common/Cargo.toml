# Licensed to the Apache Software Foundation (ASF) under one
# or more contributor license agreements.  See the NOTICE file
# distributed with this work for additional information
# regarding copyright ownership.  The ASF licenses this file
# to you under the Apache License, Version 2.0 (the
# "License"); you may not use this file except in compliance
# with the License.  You may obtain a copy of the License at
#
#   http://www.apache.org/licenses/LICENSE-2.0
#
# Unless required by applicable law or agreed to in writing,
# software distributed under the License is distributed on an
# "AS IS" BASIS, WITHOUT WARRANTIES OR CONDITIONS OF ANY
# KIND, either express or implied.  See the License for the
# specific language governing permissions and limitations
# under the License.

[package]
name = "datafusion-common"
description = "Common functionality for DataFusion query engine"
version = "8.0.0"
homepage = "https://github.com/apache/arrow-datafusion"
repository = "https://github.com/apache/arrow-datafusion"
readme = "README.md"
authors = ["Apache Arrow <dev@arrow.apache.org>"]
license = "Apache-2.0"
keywords = [ "arrow", "query", "sql" ]
edition = "2021"
rust-version = "1.59"

[lib]
name = "datafusion_common"
path = "src/lib.rs"

[features]
avro = ["avro-rs"]
jit = ["cranelift-module"]
pyarrow = ["pyo3"]

[dependencies]
arrow = { version = "14.0.0", features = ["prettyprint"] }
avro-rs = { version = "0.13", features = ["snappy"], optional = true }
cranelift-module = { version = "0.83.0", optional = true }
ordered-float = "3.0"
parquet = { version = "14.0.0", features = ["arrow"], optional = true }
pyo3 = { version = "0.16", optional = true }
<<<<<<< HEAD
sqlparser = { git = "https://github.com/piedb-dev/sqlparser-rs.git", rev = "22a6acf" }
=======
sqlparser = "0.17"
>>>>>>> 2d7e1fb1
<|MERGE_RESOLUTION|>--- conflicted
+++ resolved
@@ -44,8 +44,5 @@
 ordered-float = "3.0"
 parquet = { version = "14.0.0", features = ["arrow"], optional = true }
 pyo3 = { version = "0.16", optional = true }
-<<<<<<< HEAD
 sqlparser = { git = "https://github.com/piedb-dev/sqlparser-rs.git", rev = "22a6acf" }
-=======
-sqlparser = "0.17"
->>>>>>> 2d7e1fb1
+
