--- conflicted
+++ resolved
@@ -91,11 +91,8 @@
     use arrow::array::Int64Array;
 
     use super::*;
-<<<<<<< HEAD
+    use crate::execution::runtime_env::{RuntimeConfig, RuntimeEnv};
     use crate::field_util::FieldExt;
-=======
-    use crate::execution::runtime_env::{RuntimeConfig, RuntimeEnv};
->>>>>>> 63d24bf5
     use crate::{
         datasource::{
             file_format::FileScanConfig,
@@ -167,11 +164,7 @@
         let projection = Some(vec![0]);
         let exec = get_exec(&projection, None).await?;
 
-<<<<<<< HEAD
-        let batches = collect(exec).await?;
-=======
         let batches = collect(exec, runtime).await.expect("Collect batches");
->>>>>>> 63d24bf5
 
         assert_eq!(1, batches.len());
         assert_eq!(1, batches[0].num_columns());
