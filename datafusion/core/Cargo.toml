# Licensed to the Apache Software Foundation (ASF) under one
# or more contributor license agreements.  See the NOTICE file
# distributed with this work for additional information
# regarding copyright ownership.  The ASF licenses this file
# to you under the Apache License, Version 2.0 (the
# "License"); you may not use this file except in compliance
# with the License.  You may obtain a copy of the License at
#
#   http://www.apache.org/licenses/LICENSE-2.0
#
# Unless required by applicable law or agreed to in writing,
# software distributed under the License is distributed on an
# "AS IS" BASIS, WITHOUT WARRANTIES OR CONDITIONS OF ANY
# KIND, either express or implied.  See the License for the
# specific language governing permissions and limitations
# under the License.

[package]
name = "datafusion"
description = "DataFusion is an in-memory query engine that uses Apache Arrow as the memory model"
version = "8.0.0"
homepage = "https://github.com/apache/arrow-datafusion"
repository = "https://github.com/apache/arrow-datafusion"
readme = "../../README.md"
authors = ["Apache Arrow <dev@arrow.apache.org>"]
license = "Apache-2.0"
keywords = ["arrow", "query", "sql"]
include = [
    "benches/*.rs",
    "src/**/*.rs",
    "Cargo.toml",
]
edition = "2021"
rust-version = "1.59"

[lib]
name = "datafusion"
path = "src/lib.rs"

[features]
# Used to enable the avro format
avro = ["avro-rs", "num-traits", "datafusion-common/avro"]
crypto_expressions = ["datafusion-physical-expr/crypto_expressions"]
default = ["crypto_expressions", "regex_expressions", "unicode_expressions"]
# Used for testing ONLY: causes all values to hash to the same value (test for collisions)
force_hash_collisions = []
# Used to enable JIT code generation
jit = ["datafusion-jit"]
pyarrow = ["pyo3", "arrow/pyarrow", "datafusion-common/pyarrow"]
regex_expressions = ["datafusion-physical-expr/regex_expressions"]
# Used to enable scheduler
scheduler = ["rayon"]
simd = ["arrow/simd"]
unicode_expressions = ["datafusion-physical-expr/regex_expressions"]

[dependencies]
ahash = { version = "0.7", default-features = false }
arrow = { version = "14.0.0", features = ["prettyprint"] }
async-trait = "0.1.41"
avro-rs = { version = "0.13", features = ["snappy"], optional = true }
chrono = { version = "0.4", default-features = false }
datafusion-common = { path = "../common", version = "8.0.0", features = ["parquet"] }
datafusion-data-access = { path = "../data-access", version = "8.0.0" }
datafusion-expr = { path = "../expr", version = "8.0.0" }
datafusion-jit = { path = "../jit", version = "8.0.0", optional = true }
datafusion-physical-expr = { path = "../physical-expr", version = "8.0.0" }
datafusion-row = { path = "../row", version = "8.0.0" }
futures = "0.3"
hashbrown = { version = "0.12", features = ["raw"] }
lazy_static = { version = "^1.4.0" }
log = "^0.4"
num-traits = { version = "0.2", optional = true }
num_cpus = "1.13.0"
ordered-float = "3.0"
parking_lot = "0.12"
parquet = { version = "14.0.0", features = ["arrow"] }
paste = "^1.0"
pin-project-lite = "^0.2.7"
pyo3 = { version = "0.16", optional = true }
rand = "0.8"
rayon = { version = "1.5", optional = true }
smallvec = { version = "1.6", features = ["union"] }
<<<<<<< HEAD
sqlparser = { git = "https://github.com/piedb-dev/sqlparser-rs.git", rev = "22a6acf" }
=======
sqlparser = "0.17"
>>>>>>> 2d7e1fb1
tempfile = "3"
tokio = { version = "1.0", features = ["macros", "rt", "rt-multi-thread", "sync", "fs", "parking_lot"] }
tokio-stream = "0.1"
uuid = { version = "1.0", features = ["v4"] }

[dev-dependencies]
criterion = "0.3"
doc-comment = "0.3"
env_logger = "0.9"
fuzz-utils = { path = "fuzz-utils" }

[[bench]]
harness = false
name = "aggregate_query_sql"

[[bench]]
harness = false
name = "sort_limit_query_sql"

[[bench]]
harness = false
name = "math_query_sql"

[[bench]]
harness = false
name = "filter_query_sql"

[[bench]]
harness = false
name = "window_query_sql"

[[bench]]
harness = false
name = "scalar"

[[bench]]
harness = false
name = "physical_plan"

[[bench]]
harness = false
name = "parquet_query_sql"
required-features = ["scheduler"]

[[bench]]
harness = false
name = "sql_planner"

[[bench]]
harness = false
name = "jit"
required-features = ["jit"]

[[bench]]
harness = false
name = "merge"<|MERGE_RESOLUTION|>--- conflicted
+++ resolved
@@ -80,11 +80,7 @@
 rand = "0.8"
 rayon = { version = "1.5", optional = true }
 smallvec = { version = "1.6", features = ["union"] }
-<<<<<<< HEAD
 sqlparser = { git = "https://github.com/piedb-dev/sqlparser-rs.git", rev = "22a6acf" }
-=======
-sqlparser = "0.17"
->>>>>>> 2d7e1fb1
 tempfile = "3"
 tokio = { version = "1.0", features = ["macros", "rt", "rt-multi-thread", "sync", "fs", "parking_lot"] }
 tokio-stream = "0.1"
