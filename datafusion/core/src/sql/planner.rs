// Licensed to the Apache Software Foundation (ASF) under one
// or more contributor license agreements.  See the NOTICE file
// distributed with this work for additional information
// regarding copyright ownership.  The ASF licenses this file
// to you under the Apache License, Version 2.0 (the
// "License"); you may not use this file except in compliance
// with the License.  You may obtain a copy of the License at
//
//   http://www.apache.org/licenses/LICENSE-2.0
//
// Unless required by applicable law or agreed to in writing,
// software distributed under the License is distributed on an
// "AS IS" BASIS, WITHOUT WARRANTIES OR CONDITIONS OF ANY
// KIND, either express or implied.  See the License for the
// specific language governing permissions and limitations
// under the License.

//! SQL Query Planner (produces logical plan from SQL AST)

use std::collections::HashSet;
use std::iter;
use std::str::FromStr;
use std::sync::Arc;
use std::{convert::TryInto, vec};

use crate::catalog::TableReference;
use crate::datasource::TableProvider;
use crate::logical_plan::window_frames::{WindowFrame, WindowFrameUnits};
use crate::logical_plan::Expr::Alias;
use crate::logical_plan::{
    and, col, lit, normalize_col, normalize_col_with_schemas, provider_as_source, Column,
    CreateCatalog, CreateCatalogSchema, CreateExternalTable as PlanCreateExternalTable,
    CreateMemoryTable, CreateView, DFSchema, DFSchemaRef, DropTable, Expr, FileType,
    LogicalPlan, LogicalPlanBuilder, Operator, PlanType, ToDFSchema, ToStringifiedPlan,
};
use crate::prelude::JoinType;
use crate::scalar::ScalarValue;
use crate::sql::utils::{make_decimal_type, normalize_ident, resolve_columns};
use crate::{
    error::{DataFusionError, Result},
    logical_expr::utils::{expand_qualified_wildcard, expand_wildcard},
    physical_plan::aggregates,
    physical_plan::udaf::AggregateUDF,
    physical_plan::udf::ScalarUDF,
    sql::parser::{CreateExternalTable, Statement as DFStatement},
};
use arrow::datatypes::*;
use datafusion_expr::utils::{
    expr_as_column_expr, exprlist_to_columns, find_aggregate_exprs, find_column_exprs,
    find_window_exprs,
};
use datafusion_expr::{window_function::WindowFunction, BuiltinScalarFunction};
use hashbrown::HashMap;

use datafusion_common::field_not_found;
use datafusion_expr::expr::GroupingSet;
use datafusion_expr::logical_plan::builder::project_with_alias;
use datafusion_expr::logical_plan::{Filter, Subquery};
use sqlparser::ast::{
    BinaryOperator, DataType as SQLDataType, DateTimeField, Expr as SQLExpr, FunctionArg,
    FunctionArgExpr, Ident, Join, JoinConstraint, JoinOperator, ObjectName,
    Offset as SQLOffset, Query, Select, SelectItem, SetExpr, SetOperator,
    ShowStatementFilter, TableFactor, TableWithJoins, TrimWhereField, UnaryOperator,
    Value, Values as SQLValues,
};
use sqlparser::ast::{ColumnDef as SQLColumnDef, ColumnOption};
use sqlparser::ast::{ObjectType, OrderByExpr, Statement};
use sqlparser::parser::ParserError::ParserError;

use super::{
    parser::DFParser,
    utils::{
        check_columns_satisfy_exprs, extract_aliases, rebase_expr,
        resolve_aliases_to_exprs, resolve_positions_to_exprs,
    },
};
use crate::logical_plan::plan::{Analyze, Explain};

/// The ContextProvider trait allows the query planner to obtain meta-data about tables and
/// functions referenced in SQL statements
pub trait ContextProvider {
    /// Getter for a datasource
    fn get_table_provider(&self, name: TableReference) -> Result<Arc<dyn TableProvider>>;
    /// Getter for a UDF description
    fn get_function_meta(&self, name: &str) -> Option<Arc<ScalarUDF>>;
    /// Getter for a UDAF description
    fn get_aggregate_meta(&self, name: &str) -> Option<Arc<AggregateUDF>>;
    /// Getter for system/user-defined variable type
    fn get_variable_type(&self, variable_names: &[String]) -> Option<DataType>;
}

/// SQL query planner
pub struct SqlToRel<'a, S: ContextProvider> {
    schema_provider: &'a S,
}

fn plan_key(key: SQLExpr) -> Result<ScalarValue> {
    let scalar = match key {
        SQLExpr::Value(Value::Number(s, _)) => {
            ScalarValue::Int64(Some(s.parse().unwrap()))
        }
        SQLExpr::Value(Value::SingleQuotedString(s)) => ScalarValue::Utf8(Some(s)),
        _ => {
            return Err(DataFusionError::SQL(ParserError(format!(
                "Unsuported index key expression: {:?}",
                key
            ))))
        }
    };

    Ok(scalar)
}

fn plan_indexed(expr: Expr, mut keys: Vec<SQLExpr>) -> Result<Expr> {
    let key = keys.pop().ok_or_else(|| {
        DataFusionError::SQL(ParserError(
            "Internal error: Missing index key expression".to_string(),
        ))
    })?;

    let expr = if !keys.is_empty() {
        plan_indexed(expr, keys)?
    } else {
        expr
    };

    Ok(Expr::GetIndexedField {
        expr: Box::new(expr),
        key: plan_key(key)?,
    })
}

impl<'a, S: ContextProvider> SqlToRel<'a, S> {
    /// Create a new query planner
    pub fn new(schema_provider: &'a S) -> Self {
        SqlToRel { schema_provider }
    }

    /// Generate a logical plan from an DataFusion SQL statement
    pub fn statement_to_plan(&self, statement: DFStatement) -> Result<LogicalPlan> {
        match statement {
            DFStatement::CreateExternalTable(s) => self.external_table_to_plan(s),
            DFStatement::Statement(s) => self.sql_statement_to_plan(*s),
        }
    }

    /// Generate a logical plan from an SQL statement
    pub fn sql_statement_to_plan(&self, sql: Statement) -> Result<LogicalPlan> {
        match sql {
            Statement::Explain {
                verbose,
                statement,
                analyze,
                describe_alias: _,
            } => self.explain_statement_to_plan(verbose, analyze, *statement),
            Statement::Query(query) => self.query_to_plan(*query, &mut HashMap::new()),
            Statement::ShowVariable { variable } => self.show_variable_to_plan(&variable),
            Statement::CreateTable {
                query: Some(query),
                name,
                columns,
                constraints,
                table_properties,
                with_options,
                if_not_exists,
                ..
            } if columns.is_empty()
                && constraints.is_empty()
                && table_properties.is_empty()
                && with_options.is_empty() =>
            {
                let plan = self.query_to_plan(*query, &mut HashMap::new())?;

                Ok(LogicalPlan::CreateMemoryTable(CreateMemoryTable {
                    name: name.to_string(),
                    input: Arc::new(plan),
                    if_not_exists,
                }))
            }
            Statement::CreateView {
                or_replace,
                name,
                columns,
                query,
                with_options,
                ..
            } if columns.is_empty() && with_options.is_empty() => {
                let plan = self.query_to_plan(*query, &mut HashMap::new())?;
                Ok(LogicalPlan::CreateView(CreateView {
                    name: name.to_string(),
                    input: Arc::new(plan),
                    or_replace,
                }))
            }
            Statement::CreateTable { .. } => Err(DataFusionError::NotImplemented(
                "Only `CREATE TABLE table_name AS SELECT ...` statement is supported"
                    .to_string(),
            )),
            Statement::CreateSchema {
                schema_name,
                if_not_exists,
            } => Ok(LogicalPlan::CreateCatalogSchema(CreateCatalogSchema {
                schema_name: schema_name.to_string(),
                if_not_exists,
                schema: Arc::new(DFSchema::empty()),
            })),
            Statement::CreateDatabase {
                db_name,
                if_not_exists,
                ..
            } => Ok(LogicalPlan::CreateCatalog(CreateCatalog {
                catalog_name: db_name.to_string(),
                if_not_exists,
                schema: Arc::new(DFSchema::empty()),
            })),
            Statement::Drop {
                object_type: ObjectType::Table,
                if_exists,
                names,
                cascade: _,
                purge: _,
            } =>
            // We don't support cascade and purge for now.
            {
                Ok(LogicalPlan::DropTable(DropTable {
                    name: names.get(0).unwrap().to_string(),
                    if_exists,
                    schema: DFSchemaRef::new(DFSchema::empty()),
                }))
            }

            Statement::ShowColumns {
                extended,
                full,
                table_name,
                filter,
            } => self.show_columns_to_plan(extended, full, &table_name, filter.as_ref()),
            _ => Err(DataFusionError::NotImplemented(format!(
                "Unsupported SQL statement: {:?}",
                sql
            ))),
        }
    }

    /// Generate a logical plan from an SQL query
    pub fn query_to_plan(
        &self,
        query: Query,
        ctes: &mut HashMap<String, LogicalPlan>,
    ) -> Result<LogicalPlan> {
        self.query_to_plan_with_alias(query, None, ctes, None)
    }

    /// Generate a logical plan from a SQL subquery
    pub fn subquery_to_plan(
        &self,
        query: Query,
        ctes: &mut HashMap<String, LogicalPlan>,
        outer_query_schema: &DFSchema,
    ) -> Result<LogicalPlan> {
        self.query_to_plan_with_alias(query, None, ctes, Some(outer_query_schema))
    }

    /// Generate a logic plan from an SQL query with optional alias
    pub fn query_to_plan_with_alias(
        &self,
        query: Query,
        alias: Option<String>,
        ctes: &mut HashMap<String, LogicalPlan>,
        outer_query_schema: Option<&DFSchema>,
    ) -> Result<LogicalPlan> {
        let set_expr = query.body;
        if let Some(with) = query.with {
            // Process CTEs from top to bottom
            // do not allow self-references
            for cte in with.cte_tables {
                // A `WITH` block can't use the same name more than once
                let cte_name = normalize_ident(&cte.alias.name);
                if ctes.contains_key(&cte_name) {
                    return Err(DataFusionError::SQL(ParserError(format!(
                        "WITH query name {:?} specified more than once",
                        cte_name
                    ))));
                }
                // create logical plan & pass backreferencing CTEs
                let logical_plan = self.query_to_plan_with_alias(
                    cte.query,
                    Some(cte_name.clone()),
                    &mut ctes.clone(),
                    outer_query_schema,
                )?;
                ctes.insert(cte_name, logical_plan);
            }
        }
        let plan = self.set_expr_to_plan(set_expr, alias, ctes, outer_query_schema)?;

        let plan = self.order_by(plan, query.order_by)?;

        let plan: LogicalPlan = self.limit(plan, query.limit)?;

        //make limit as offset's input will enable limit push down simply
        self.offset(plan, query.offset)
    }

    fn set_expr_to_plan(
        &self,
        set_expr: SetExpr,
        alias: Option<String>,
        ctes: &mut HashMap<String, LogicalPlan>,
        outer_query_schema: Option<&DFSchema>,
    ) -> Result<LogicalPlan> {
        match set_expr {
            SetExpr::Select(s) => {
                self.select_to_plan(*s, ctes, alias, outer_query_schema)
            }
            SetExpr::Values(v) => self.sql_values_to_plan(v),
            SetExpr::SetOperation {
                op,
                left,
                right,
                all,
            } => {
                let left_plan =
                    self.set_expr_to_plan(*left, None, ctes, outer_query_schema)?;
                let right_plan =
                    self.set_expr_to_plan(*right, None, ctes, outer_query_schema)?;
                match (op, all) {
                    (SetOperator::Union, true) => LogicalPlanBuilder::from(left_plan)
                        .union(right_plan)?
                        .build(),
                    (SetOperator::Union, false) => LogicalPlanBuilder::from(left_plan)
                        .union_distinct(right_plan)?
                        .build(),
                    (SetOperator::Intersect, true) => {
                        LogicalPlanBuilder::intersect(left_plan, right_plan, true)
                    }
                    (SetOperator::Intersect, false) => {
                        LogicalPlanBuilder::intersect(left_plan, right_plan, false)
                    }
                    (SetOperator::Except, true) => {
                        LogicalPlanBuilder::except(left_plan, right_plan, true)
                    }
                    (SetOperator::Except, false) => {
                        LogicalPlanBuilder::except(left_plan, right_plan, false)
                    }
                }
            }
            SetExpr::Query(q) => self.query_to_plan(*q, ctes),
            _ => Err(DataFusionError::NotImplemented(format!(
                "Query {} not implemented yet",
                set_expr
            ))),
        }
    }

    /// Generate a logical plan from a CREATE EXTERNAL TABLE statement
    pub fn external_table_to_plan(
        &self,
        statement: CreateExternalTable,
    ) -> Result<LogicalPlan> {
        let CreateExternalTable {
            name,
            columns,
            file_type,
            has_header,
            delimiter,
            location,
            table_partition_cols,
            if_not_exists,
        } = statement;

        // semantic checks
        match file_type {
            FileType::CSV => {}
            FileType::Parquet => {
                if !columns.is_empty() {
                    return Err(DataFusionError::Plan(
                        "Column definitions can not be specified for PARQUET files."
                            .into(),
                    ));
                }
            }
            FileType::NdJson => {}
            FileType::Avro => {}
        };

        let schema = self.build_schema(columns)?;

        Ok(LogicalPlan::CreateExternalTable(PlanCreateExternalTable {
            schema: schema.to_dfschema_ref()?,
            name,
            location,
            file_type,
            has_header,
            delimiter,
            table_partition_cols,
            if_not_exists,
        }))
    }

    /// Generate a plan for EXPLAIN ... that will print out a plan
    ///
    pub fn explain_statement_to_plan(
        &self,
        verbose: bool,
        analyze: bool,
        statement: Statement,
    ) -> Result<LogicalPlan> {
        let plan = self.sql_statement_to_plan(statement)?;
        let plan = Arc::new(plan);
        let schema = LogicalPlan::explain_schema();
        let schema = schema.to_dfschema_ref()?;

        if analyze {
            Ok(LogicalPlan::Analyze(Analyze {
                verbose,
                input: plan,
                schema,
            }))
        } else {
            let stringified_plans =
                vec![plan.to_stringified(PlanType::InitialLogicalPlan)];
            Ok(LogicalPlan::Explain(Explain {
                verbose,
                plan,
                stringified_plans,
                schema,
            }))
        }
    }

    fn build_schema(&self, columns: Vec<SQLColumnDef>) -> Result<Schema> {
        let mut fields = Vec::with_capacity(columns.len());

        for column in columns {
            let data_type = self.make_data_type(&column.data_type)?;
            let allow_null = column
                .options
                .iter()
                .any(|x| x.option == ColumnOption::Null);
            fields.push(Field::new(
                &normalize_ident(&column.name),
                data_type,
                allow_null,
            ));
        }

        Ok(Schema::new(fields))
    }

    /// Maps the SQL type to the corresponding Arrow `DataType`
    fn make_data_type(&self, sql_type: &SQLDataType) -> Result<DataType> {
        match sql_type {
            SQLDataType::BigInt(_) => Ok(DataType::Int64),
            SQLDataType::Int(_) => Ok(DataType::Int32),
            SQLDataType::SmallInt(_) => Ok(DataType::Int16),
            SQLDataType::Char(_, _) | SQLDataType::Varchar(_) | SQLDataType::Text => {
                Ok(DataType::Utf8)
            }
            SQLDataType::Decimal(precision, scale) => {
                make_decimal_type(*precision, *scale)
            }
            SQLDataType::Float(_) => Ok(DataType::Float32),
            SQLDataType::Real => Ok(DataType::Float32),
            SQLDataType::Double => Ok(DataType::Float64),
            SQLDataType::Boolean => Ok(DataType::Boolean),
            SQLDataType::Date => Ok(DataType::Date32),
            SQLDataType::Time => Ok(DataType::Time64(TimeUnit::Millisecond)),
            SQLDataType::Timestamp => Ok(DataType::Timestamp(TimeUnit::Nanosecond, None)),
            _ => Err(DataFusionError::NotImplemented(format!(
                "The SQL data type {:?} is not implemented",
                sql_type
            ))),
        }
    }

    fn plan_from_tables(
        &self,
        from: Vec<TableWithJoins>,
        ctes: &mut HashMap<String, LogicalPlan>,
        outer_query_schema: Option<&DFSchema>,
    ) -> Result<Vec<LogicalPlan>> {
        match from.len() {
            0 => Ok(vec![LogicalPlanBuilder::empty(true).build()?]),
            _ => from
                .into_iter()
                .map(|t| self.plan_table_with_joins(t, ctes, outer_query_schema))
                .collect::<Result<Vec<_>>>(),
        }
    }

    fn plan_table_with_joins(
        &self,
        t: TableWithJoins,
        ctes: &mut HashMap<String, LogicalPlan>,
        outer_query_schema: Option<&DFSchema>,
    ) -> Result<LogicalPlan> {
        let left = self.create_relation(t.relation, ctes, outer_query_schema)?;
        match t.joins.len() {
            0 => Ok(left),
            _ => {
                let mut joins = t.joins.into_iter();
                let mut left = self.parse_relation_join(
                    left,
                    joins.next().unwrap(),
                    ctes,
                    outer_query_schema,
                )?;
                for join in joins {
                    left =
                        self.parse_relation_join(left, join, ctes, outer_query_schema)?;
                }
                Ok(left)
            }
        }
    }

    fn parse_relation_join(
        &self,
        left: LogicalPlan,
        join: Join,
        ctes: &mut HashMap<String, LogicalPlan>,
        outer_query_schema: Option<&DFSchema>,
    ) -> Result<LogicalPlan> {
        let right = self.create_relation(join.relation, ctes, outer_query_schema)?;
        match join.join_operator {
            JoinOperator::LeftOuter(constraint) => {
                self.parse_join(left, right, constraint, JoinType::Left, ctes)
            }
            JoinOperator::RightOuter(constraint) => {
                self.parse_join(left, right, constraint, JoinType::Right, ctes)
            }
            JoinOperator::Inner(constraint) => {
                self.parse_join(left, right, constraint, JoinType::Inner, ctes)
            }
            JoinOperator::FullOuter(constraint) => {
                self.parse_join(left, right, constraint, JoinType::Full, ctes)
            }
            JoinOperator::CrossJoin => self.parse_cross_join(left, &right),
            other => Err(DataFusionError::NotImplemented(format!(
                "Unsupported JOIN operator {:?}",
                other
            ))),
        }
    }

    fn parse_cross_join(
        &self,
        left: LogicalPlan,
        right: &LogicalPlan,
    ) -> Result<LogicalPlan> {
        LogicalPlanBuilder::from(left).cross_join(right)?.build()
    }

    fn parse_join(
        &self,
        left: LogicalPlan,
        right: LogicalPlan,
        constraint: JoinConstraint,
        join_type: JoinType,
        ctes: &mut HashMap<String, LogicalPlan>,
    ) -> Result<LogicalPlan> {
        match constraint {
            JoinConstraint::On(sql_expr) => {
                let mut keys: Vec<(Column, Column)> = vec![];
                let join_schema = left.schema().join(right.schema())?;

                // parse ON expression
                let expr = self.sql_to_rex(sql_expr, &join_schema, ctes)?;

                // expression that didn't match equi-join pattern
                let mut filter = vec![];

                // extract join keys
                extract_join_keys(expr, &mut keys, &mut filter);

                let mut cols = HashSet::new();
                exprlist_to_columns(&filter, &mut cols)?;

                let (left_keys, right_keys): (Vec<Column>, Vec<Column>) =
                    keys.into_iter().unzip();

                // return the logical plan representing the join
                if left_keys.is_empty() {
                    // When we don't have join keys, use cross join
                    let join = LogicalPlanBuilder::from(left).cross_join(&right)?;

                    join.filter(filter.into_iter().reduce(Expr::and).unwrap())?
                        .build()
                } else if filter.is_empty() {
                    let join = LogicalPlanBuilder::from(left).join(
                        &right,
                        join_type,
                        (left_keys, right_keys),
                    )?;
                    join.build()
                } else if join_type == JoinType::Inner {
                    let join = LogicalPlanBuilder::from(left).join(
                        &right,
                        join_type,
                        (left_keys, right_keys),
                    )?;
                    join.filter(filter.into_iter().reduce(Expr::and).unwrap())?
                        .build()
                }
                // Left join with all non-equijoin expressions from the right
                // l left join r
                // on l1=r1 and r2 > [..]
                else if join_type == JoinType::Left
                    && cols.iter().all(
                        |Column {
                             relation: qualifier,
                             name,
                         }| {
                            right
                                .schema()
                                .field_with_name(qualifier.as_deref(), name)
                                .is_ok()
                        },
                    )
                {
                    let join_filter_init = filter.remove(0);
                    LogicalPlanBuilder::from(left)
                        .join(
                            &LogicalPlanBuilder::from(right)
                                .filter(
                                    filter
                                        .into_iter()
                                        .fold(join_filter_init, |acc, e| acc.and(e)),
                                )?
                                .build()?,
                            join_type,
                            (left_keys, right_keys),
                        )?
                        .build()
                }
                // Right join with all non-equijoin expressions from the left
                // l right join r
                // on l1=r1 and l2 > [..]
                else if join_type == JoinType::Right
                    && cols.iter().all(
                        |Column {
                             relation: qualifier,
                             name,
                         }| {
                            left.schema()
                                .field_with_name(qualifier.as_deref(), name)
                                .is_ok()
                        },
                    )
                {
                    let join_filter_init = filter.remove(0);
                    LogicalPlanBuilder::from(left)
                        .filter(
                            filter
                                .into_iter()
                                .fold(join_filter_init, |acc, e| acc.and(e)),
                        )?
                        .join(&right, join_type, (left_keys, right_keys))?
                        .build()
                } else {
                    Err(DataFusionError::NotImplemented(format!(
                        "Unsupported expressions in {:?} JOIN: {:?}",
                        join_type, filter
                    )))
                }
            }
            JoinConstraint::Using(idents) => {
                let keys: Vec<Column> = idents
                    .into_iter()
                    .map(|x| Column::from_name(&normalize_ident(&x)))
                    .collect();
                LogicalPlanBuilder::from(left)
                    .join_using(&right, join_type, keys)?
                    .build()
            }
            JoinConstraint::Natural => {
                // https://issues.apache.org/jira/browse/ARROW-10727
                Err(DataFusionError::NotImplemented(
                    "NATURAL JOIN is not supported (https://issues.apache.org/jira/browse/ARROW-10727)".to_string(),
                ))
            }
            JoinConstraint::None => Err(DataFusionError::NotImplemented(
                "NONE constraint is not supported".to_string(),
            )),
        }
    }

    fn create_relation(
        &self,
        relation: TableFactor,
        ctes: &mut HashMap<String, LogicalPlan>,
        outer_query_schema: Option<&DFSchema>,
    ) -> Result<LogicalPlan> {
        let (plan, alias) = match relation {
            TableFactor::Table {
                name: ref sql_object_name,
                alias,
                ..
            } => {
                // normalize name and alias
                let table_name = normalize_sql_object_name(sql_object_name);
                let table_ref: TableReference = table_name.as_str().into();
                let table_alias = alias.as_ref().map(|a| normalize_ident(&a.name));
                let cte = ctes.get(&table_name);
                (
                    match (cte, self.schema_provider.get_table_provider(table_ref)) {
                        (Some(cte_plan), _) => match table_alias {
                            Some(cte_alias) => project_with_alias(
                                cte_plan.clone(),
                                vec![Expr::Wildcard],
                                Some(cte_alias),
                            ),
                            _ => Ok(cte_plan.clone()),
                        },
                        (_, Ok(provider)) => {
                            let scan = LogicalPlanBuilder::scan(
                                &table_name,
                                provider_as_source(provider),
                                None,
                            );
                            let scan = match table_alias.as_ref() {
                                Some(ref name) => scan?.alias(name.to_owned().as_str()),
                                _ => scan,
                            };
                            scan?.build()
                        }
                        (None, Err(e)) => Err(e),
                    }?,
                    alias,
                )
            }
            TableFactor::Derived {
                subquery, alias, ..
            } => {
                let normalized_alias = alias.as_ref().map(|a| normalize_ident(&a.name));
                let logical_plan = self.query_to_plan_with_alias(
                    *subquery,
                    normalized_alias.clone(),
                    ctes,
                    outer_query_schema,
                )?;
                (
                    project_with_alias(
                        logical_plan.clone(),
                        logical_plan
                            .schema()
                            .fields()
                            .iter()
                            .map(|field| col(field.name())),
                        normalized_alias,
                    )?,
                    alias,
                )
            }
            TableFactor::NestedJoin(table_with_joins) => (
                self.plan_table_with_joins(*table_with_joins, ctes, outer_query_schema)?,
                None,
            ),
            // @todo Support TableFactory::TableFunction?
            _ => {
                return Err(DataFusionError::NotImplemented(format!(
                    "Unsupported ast node {:?} in create_relation",
                    relation
                )));
            }
        };
        if let Some(alias) = alias {
            let columns_alias = alias.clone().columns;
            if columns_alias.is_empty() {
                // sqlparser-rs encodes AS t as an empty list of column alias
                Ok(plan)
            } else if columns_alias.len() != plan.schema().fields().len() {
                return Err(DataFusionError::Plan(format!(
                    "Source table contains {} columns but only {} names given as column alias",
                    plan.schema().fields().len(),
                    columns_alias.len(),
                )));
            } else {
                Ok(LogicalPlanBuilder::from(plan.clone())
                    .project_with_alias(
                        plan.schema().fields().iter().zip(columns_alias.iter()).map(
                            |(field, ident)| {
                                col(field.name()).alias(&normalize_ident(ident))
                            },
                        ),
                        Some(normalize_ident(&alias.name)),
                    )?
                    .build()?)
            }
        } else {
            Ok(plan)
        }
    }

    /// Generate a logic plan from selection clause, the function contain optimization for cross join to inner join
    /// Related PR: <https://github.com/apache/arrow-datafusion/pull/1566>
    fn plan_selection(
        &self,
        selection: Option<SQLExpr>,
        plans: Vec<LogicalPlan>,
        outer_query_schema: Option<&DFSchema>,
        ctes: &mut HashMap<String, LogicalPlan>,
    ) -> Result<LogicalPlan> {
        match selection {
            Some(predicate_expr) => {
                // build join schema
                let mut fields = vec![];
                let mut metadata = std::collections::HashMap::new();
                for plan in &plans {
                    fields.extend_from_slice(plan.schema().fields());
                    metadata.extend(plan.schema().metadata().clone());
                }
                let mut join_schema = DFSchema::new_with_metadata(fields, metadata)?;
                if let Some(outer) = outer_query_schema {
                    join_schema.merge(outer);
                }

                let filter_expr = self.sql_to_rex(predicate_expr, &join_schema, ctes)?;

                // look for expressions of the form `<column> = <column>`
                let mut possible_join_keys = vec![];
                extract_possible_join_keys(&filter_expr, &mut possible_join_keys)?;

                let mut all_join_keys = HashSet::new();

                let orig_plans = plans.clone();
                let mut plans = plans.into_iter();
                let mut left = plans.next().unwrap(); // have at least one plan

                // List of the plans that have not yet been joined
                let mut remaining_plans: Vec<Option<LogicalPlan>> =
                    plans.into_iter().map(Some).collect();

                // Take from the list of remaining plans,
                loop {
                    let mut join_keys = vec![];

                    // Search all remaining plans for the next to
                    // join. Prefer the first one that has a join
                    // predicate in the predicate lists
                    let plan_with_idx =
                        remaining_plans.iter().enumerate().find(|(_idx, plan)| {
                            // skip plans that have been joined already
                            let plan = if let Some(plan) = plan {
                                plan
                            } else {
                                return false;
                            };

                            // can we find a match?
                            let left_schema = left.schema();
                            let right_schema = plan.schema();
                            for (l, r) in &possible_join_keys {
                                if left_schema.field_from_column(l).is_ok()
                                    && right_schema.field_from_column(r).is_ok()
                                {
                                    join_keys.push((l.clone(), r.clone()));
                                } else if left_schema.field_from_column(r).is_ok()
                                    && right_schema.field_from_column(l).is_ok()
                                {
                                    join_keys.push((r.clone(), l.clone()));
                                }
                            }
                            // stop if we found join keys
                            !join_keys.is_empty()
                        });

                    // If we did not find join keys, either there are
                    // no more plans, or we can't find any plans that
                    // can be joined with predicates
                    if join_keys.is_empty() {
                        assert!(plan_with_idx.is_none());

                        // pick the first non null plan to join
                        let plan_with_idx = remaining_plans
                            .iter()
                            .enumerate()
                            .find(|(_idx, plan)| plan.is_some());
                        if let Some((idx, _)) = plan_with_idx {
                            let plan = std::mem::take(&mut remaining_plans[idx]).unwrap();
                            left = LogicalPlanBuilder::from(left)
                                .cross_join(&plan)?
                                .build()?;
                        } else {
                            // no more plans to join
                            break;
                        }
                    } else {
                        // have a plan
                        let (idx, _) = plan_with_idx.expect("found plan node");
                        let plan = std::mem::take(&mut remaining_plans[idx]).unwrap();

                        let left_keys: Vec<Column> =
                            join_keys.iter().map(|(l, _)| l.clone()).collect();
                        let right_keys: Vec<Column> =
                            join_keys.iter().map(|(_, r)| r.clone()).collect();
                        let builder = LogicalPlanBuilder::from(left);
                        left = builder
                            .join(&plan, JoinType::Inner, (left_keys, right_keys))?
                            .build()?;
                    }

                    all_join_keys.extend(join_keys);
                }

                // remove join expressions from filter
                match remove_join_expressions(&filter_expr, &all_join_keys)? {
                    Some(filter_expr) => {
                        // this logic is adapted from [`LogicalPlanBuilder::filter`] to take
                        // the query outer schema into account so that joins in subqueries
                        // can reference outer query fields.
                        let mut all_schemas: Vec<DFSchemaRef> = vec![];
                        for plan in orig_plans {
                            for schema in plan.all_schemas() {
                                all_schemas.push(schema.clone());
                            }
                        }
                        if let Some(outer_query_schema) = outer_query_schema {
                            all_schemas.push(Arc::new(outer_query_schema.clone()));
                        }
                        let mut join_columns = HashSet::new();
                        for (l, r) in &all_join_keys {
                            join_columns.insert(l.clone());
                            join_columns.insert(r.clone());
                        }
                        let x: Vec<&DFSchemaRef> = all_schemas.iter().collect();
                        let filter_expr = normalize_col_with_schemas(
                            filter_expr,
                            x.as_slice(),
                            &[join_columns],
                        )?;
                        Ok(LogicalPlan::Filter(Filter {
                            predicate: filter_expr,
                            input: Arc::new(left),
                        }))
                    }
                    _ => Ok(left),
                }
            }
            None => {
                if plans.len() == 1 {
                    Ok(plans[0].clone())
                } else {
                    let mut left = plans[0].clone();
                    for right in plans.iter().skip(1) {
                        left =
                            LogicalPlanBuilder::from(left).cross_join(right)?.build()?;
                    }
                    Ok(left)
                }
            }
        }
    }

    /// Generate a logic plan from an SQL select
    fn select_to_plan(
        &self,
        select: Select,
        ctes: &mut HashMap<String, LogicalPlan>,
        alias: Option<String>,
        outer_query_schema: Option<&DFSchema>,
    ) -> Result<LogicalPlan> {
        // process `from` clause
        let plans = self.plan_from_tables(select.from, ctes, outer_query_schema)?;
        let empty_from = matches!(plans.first(), Some(LogicalPlan::EmptyRelation(_)));

        // process `where` clause
        let plan =
            self.plan_selection(select.selection, plans, outer_query_schema, ctes)?;

        // process the SELECT expressions, with wildcards expanded.
        let select_exprs = self.prepare_select_exprs(
            &plan,
            select.projection,
            empty_from,
            outer_query_schema,
            ctes,
        )?;

        // having and group by clause may reference aliases defined in select projection
        let projected_plan = self.project(plan.clone(), select_exprs.clone())?;
        let mut combined_schema = (**projected_plan.schema()).clone();
        combined_schema.merge(plan.schema());

        // this alias map is resolved and looked up in both having exprs and group by exprs
        let alias_map = extract_aliases(&select_exprs);

        // Optionally the HAVING expression.
        let having_expr_opt = select
            .having
            .map::<Result<Expr>, _>(|having_expr| {
                let having_expr =
                    self.sql_expr_to_logical_expr(having_expr, &combined_schema, ctes)?;
                // This step "dereferences" any aliases in the HAVING clause.
                //
                // This is how we support queries with HAVING expressions that
                // refer to aliased columns.
                //
                // For example:
                //
                //   SELECT c1 AS m FROM t HAVING m > 10;
                //   SELECT c1, MAX(c2) AS m FROM t GROUP BY c1 HAVING m > 10;
                //
                // are rewritten as, respectively:
                //
                //   SELECT c1 AS m FROM t HAVING c1 > 10;
                //   SELECT c1, MAX(c2) AS m FROM t GROUP BY c1 HAVING MAX(c2) > 10;
                //
                let having_expr = resolve_aliases_to_exprs(&having_expr, &alias_map)?;
                normalize_col(having_expr, &projected_plan)
            })
            .transpose()?;

        // The outer expressions we will search through for
        // aggregates. Aggregates may be sourced from the SELECT...
        let mut aggr_expr_haystack = select_exprs.clone();
        // ... or from the HAVING.
        if let Some(having_expr) = &having_expr_opt {
            aggr_expr_haystack.push(having_expr.clone());
        }

        // All of the aggregate expressions (deduplicated).
        let aggr_exprs = find_aggregate_exprs(&aggr_expr_haystack);

        // All of the group by expressions
        let group_by_exprs = select
            .group_by
            .into_iter()
            .map(|e| {
                let group_by_expr =
                    self.sql_expr_to_logical_expr(e, &combined_schema, ctes)?;
                // aliases from the projection can conflict with same-named expressions in the input
                let mut alias_map = alias_map.clone();
                for f in plan.schema().fields() {
                    alias_map.remove(f.name());
                }
                let group_by_expr = resolve_aliases_to_exprs(&group_by_expr, &alias_map)?;
                let group_by_expr =
                    resolve_positions_to_exprs(&group_by_expr, &select_exprs)
                        .unwrap_or(group_by_expr);
                let group_by_expr = normalize_col(group_by_expr, &projected_plan)?;
                self.validate_schema_satisfies_exprs(
                    plan.schema(),
                    &[group_by_expr.clone()],
                )?;
                Ok(group_by_expr)
            })
            .collect::<Result<Vec<Expr>>>()?;

        // process group by, aggregation or having
        let (plan, select_exprs_post_aggr, having_expr_post_aggr) =
            if !group_by_exprs.is_empty() || !aggr_exprs.is_empty() {
                self.aggregate(
                    plan,
                    &select_exprs,
                    &having_expr_opt,
                    group_by_exprs,
                    aggr_exprs,
                )?
            } else {
                if let Some(having_expr) = &having_expr_opt {
                    let available_columns = select_exprs
                        .iter()
                        .map(|expr| expr_as_column_expr(expr, &plan))
                        .collect::<Result<Vec<Expr>>>()?;

                    // Ensure the HAVING expression is using only columns
                    // provided by the SELECT.
                    check_columns_satisfy_exprs(
                        &available_columns,
                        &[having_expr.clone()],
                        "HAVING clause references column(s) not provided by the select",
                    )?;
                }

                (plan, select_exprs, having_expr_opt)
            };

        let plan = if let Some(having_expr_post_aggr) = having_expr_post_aggr {
            LogicalPlanBuilder::from(plan)
                .filter(having_expr_post_aggr)?
                .build()?
        } else {
            plan
        };

        // process window function
        let window_func_exprs = find_window_exprs(&select_exprs_post_aggr);

        let plan = if window_func_exprs.is_empty() {
            plan
        } else {
            LogicalPlanBuilder::window_plan(plan, window_func_exprs)?
        };

        // process distinct clause
        let plan = if select.distinct {
            return LogicalPlanBuilder::from(plan)
                .aggregate(select_exprs_post_aggr, iter::empty::<Expr>())?
                .build();
        } else {
            plan
        };

        // generate the final projection plan
        project_with_alias(plan, select_exprs_post_aggr, alias)
    }

    /// Returns the `Expr`'s corresponding to a SQL query's SELECT expressions.
    ///
    /// Wildcards are expanded into the concrete list of columns.
    fn prepare_select_exprs(
        &self,
        plan: &LogicalPlan,
        projection: Vec<SelectItem>,
        empty_from: bool,
        outer_query_schema: Option<&DFSchema>,
        ctes: &mut HashMap<String, LogicalPlan>,
    ) -> Result<Vec<Expr>> {
        projection
            .into_iter()
            .map(|expr| {
                self.sql_select_to_rex(expr, plan, empty_from, outer_query_schema, ctes)
            })
            .flat_map(|result| match result {
                Ok(vec) => vec.into_iter().map(Ok).collect(),
                Err(err) => vec![Err(err)],
            })
            .collect::<Result<Vec<Expr>>>()
    }

    /// Wrap a plan in a projection
    fn project(&self, input: LogicalPlan, expr: Vec<Expr>) -> Result<LogicalPlan> {
        self.validate_schema_satisfies_exprs(input.schema(), &expr)?;
        LogicalPlanBuilder::from(input).project(expr)?.build()
    }

    /// Create an aggregate plan.
    ///
    /// An aggregate plan consists of grouping expressions, aggregate expressions, and an
    /// optional HAVING expression (which is a filter on the output of the aggregate).
    ///
    /// # Arguments
    ///
    /// * `input`           - The input plan that will be aggregated. The grouping, aggregate, and
    ///                       "having" expressions must all be resolvable from this plan.
    /// * `select_exprs`    - The projection expressions from the SELECT clause.
    /// * `having_expr_opt` - Optional HAVING clause.
    /// * `group_by_exprs`  - Grouping expressions from the GROUP BY clause. These can be column
    ///                       references or more complex expressions.
    /// * `aggr_exprs`      - Aggregate expressions, such as `SUM(a)` or `COUNT(1)`.
    ///
    /// # Return
    ///
    /// The return value is a triplet of the following items:
    ///
    /// * `plan`                   - A [LogicalPlan::Aggregate] plan for the newly created aggregate.
    /// * `select_exprs_post_aggr` - The projection expressions rewritten to reference columns from
    ///                              the aggregate
    /// * `having_expr_post_aggr`  - The "having" expression rewritten to reference a column from
    ///                              the aggregate
    fn aggregate(
        &self,
        input: LogicalPlan,
        select_exprs: &[Expr],
        having_expr_opt: &Option<Expr>,
        group_by_exprs: Vec<Expr>,
        aggr_exprs: Vec<Expr>,
    ) -> Result<(LogicalPlan, Vec<Expr>, Option<Expr>)> {
        // create the aggregate plan
        let plan = LogicalPlanBuilder::from(input.clone())
            .aggregate(group_by_exprs.clone(), aggr_exprs.clone())?
            .build()?;

        // in this next section of code we are re-writing the projection to refer to columns
        // output by the aggregate plan. For example, if the projection contains the expression
        // `SUM(a)` then we replace that with a reference to a column `#SUM(a)` produced by
        // the aggregate plan.

        // combine the original grouping and aggregate expressions into one list (note that
        // we do not add the "having" expression since that is not part of the projection)
        let mut aggr_projection_exprs = vec![];
        for expr in &group_by_exprs {
            match expr {
                Expr::GroupingSet(GroupingSet::Rollup(exprs)) => {
                    aggr_projection_exprs.extend_from_slice(exprs)
                }
                Expr::GroupingSet(GroupingSet::Cube(exprs)) => {
                    aggr_projection_exprs.extend_from_slice(exprs)
                }
                Expr::GroupingSet(GroupingSet::GroupingSets(lists_of_exprs)) => {
                    for exprs in lists_of_exprs {
                        aggr_projection_exprs.extend_from_slice(exprs)
                    }
                }
                _ => aggr_projection_exprs.push(expr.clone()),
            }
        }
        aggr_projection_exprs.extend_from_slice(&aggr_exprs);

        // now attempt to resolve columns and replace with fully-qualified columns
        let aggr_projection_exprs = aggr_projection_exprs
            .iter()
            .map(|expr| resolve_columns(expr, &input))
            .collect::<Result<Vec<Expr>>>()?;

        // next we replace any expressions that are not a column with a column referencing
        // an output column from the aggregate schema
        let column_exprs_post_aggr = aggr_projection_exprs
            .iter()
            .map(|expr| expr_as_column_expr(expr, &input))
            .collect::<Result<Vec<Expr>>>()?;

        // next we re-write the projection
        let select_exprs_post_aggr = select_exprs
            .iter()
            .map(|expr| rebase_expr(expr, &aggr_projection_exprs, &input))
            .collect::<Result<Vec<Expr>>>()?;

        // finally, we have some validation that the re-written projection can be resolved
        // from the aggregate output columns
        check_columns_satisfy_exprs(
            &column_exprs_post_aggr,
            &select_exprs_post_aggr,
            "Projection references non-aggregate values",
        )?;

        // Rewrite the HAVING expression to use the columns produced by the
        // aggregation.
        let having_expr_post_aggr = if let Some(having_expr) = having_expr_opt {
            let having_expr_post_aggr =
                rebase_expr(having_expr, &aggr_projection_exprs, &input)?;

            check_columns_satisfy_exprs(
                &column_exprs_post_aggr,
                &[having_expr_post_aggr.clone()],
                "HAVING clause references non-aggregate values",
            )?;

            Some(having_expr_post_aggr)
        } else {
            None
        };

        Ok((plan, select_exprs_post_aggr, having_expr_post_aggr))
    }

    /// Wrap a plan in a limit
    fn limit(&self, input: LogicalPlan, limit: Option<SQLExpr>) -> Result<LogicalPlan> {
        match limit {
            Some(limit_expr) => {
                let n = match self.sql_to_rex(
                    limit_expr,
                    input.schema(),
                    &mut HashMap::new(),
                )? {
                    Expr::Literal(ScalarValue::Int64(Some(n))) => Ok(n as usize),
                    _ => Err(DataFusionError::Plan(
                        "Unexpected expression for LIMIT clause".to_string(),
                    )),
                }?;

                LogicalPlanBuilder::from(input).limit(n)?.build()
            }
            _ => Ok(input),
        }
    }

    /// Wrap a plan in a offset
    fn offset(
        &self,
        input: LogicalPlan,
        offset: Option<SQLOffset>,
    ) -> Result<LogicalPlan> {
        match offset {
            Some(offset_expr) => {
                let offset = match self.sql_to_rex(
                    offset_expr.value,
                    input.schema(),
                    &mut HashMap::new(),
                )? {
                    Expr::Literal(ScalarValue::Int64(Some(offset))) => {
                        if offset < 0 {
                            return Err(DataFusionError::Plan(format!(
                                "Offset must be >= 0, '{}' was provided.",
                                offset
                            )));
                        }
                        Ok(offset as usize)
                    }
                    _ => Err(DataFusionError::Plan(
                        "Unexpected expression in OFFSET clause".to_string(),
                    )),
                }?;

                LogicalPlanBuilder::from(input).offset(offset)?.build()
            }
            _ => Ok(input),
        }
    }

    /// Wrap the logical in a sort
    fn order_by(
        &self,
        plan: LogicalPlan,
        order_by: Vec<OrderByExpr>,
    ) -> Result<LogicalPlan> {
        if order_by.is_empty() {
            return Ok(plan);
        }

        let order_by_rex = order_by
            .into_iter()
            .map(|e| self.order_by_to_sort_expr(e, plan.schema()))
            .collect::<Result<Vec<_>>>()?;

        LogicalPlanBuilder::from(plan).sort(order_by_rex)?.build()
    }

    /// convert sql OrderByExpr to Expr::Sort
    fn order_by_to_sort_expr(&self, e: OrderByExpr, schema: &DFSchema) -> Result<Expr> {
        let OrderByExpr {
            asc,
            expr,
            nulls_first,
        } = e;

        let expr = match expr {
            SQLExpr::Value(Value::Number(v, _)) => {
                let field_index = v
                    .parse::<usize>()
                    .map_err(|err| DataFusionError::Plan(err.to_string()))?;

                if field_index == 0 {
                    return Err(DataFusionError::Plan(
                        "Order by index starts at 1 for column indexes".to_string(),
                    ));
                } else if schema.fields().len() < field_index {
                    return Err(DataFusionError::Plan(format!(
                        "Order by column out of bounds, specified: {}, max: {}",
                        field_index,
                        schema.fields().len()
                    )));
                }

                let field = schema.field(field_index - 1);
                Expr::Column(field.qualified_column())
            }
            e => self.sql_expr_to_logical_expr(e, schema, &mut HashMap::new())?,
        };
        Ok({
            let asc = asc.unwrap_or(true);
            Expr::Sort {
                expr: Box::new(expr),
                asc,
                // when asc is true, by default nulls last to be consistent with postgres
                // postgres rule: https://www.postgresql.org/docs/current/queries-order.html
                nulls_first: nulls_first.unwrap_or(!asc),
            }
        })
    }

    /// Validate the schema provides all of the columns referenced in the expressions.
    fn validate_schema_satisfies_exprs(
        &self,
        schema: &DFSchema,
        exprs: &[Expr],
    ) -> Result<()> {
        find_column_exprs(exprs)
            .iter()
            .try_for_each(|col| match col {
                Expr::Column(col) => match &col.relation {
                    Some(r) => {
                        schema.field_with_qualified_name(r, &col.name)?;
                        Ok(())
                    }
                    None => {
                        if !schema.fields_with_unqualified_name(&col.name).is_empty() {
                            Ok(())
                        } else {
                            Err(field_not_found(None, col.name.as_str(), schema))
                        }
                    }
                }
                .map_err(|_: DataFusionError| {
                    field_not_found(
                        col.relation.as_ref().map(|s| s.to_owned()),
                        col.name.as_str(),
                        schema,
                    )
                }),
                _ => Err(DataFusionError::Internal("Not a column".to_string())),
            })
    }

    /// Generate a relational expression from a select SQL expression
    fn sql_select_to_rex(
        &self,
        sql: SelectItem,
        plan: &LogicalPlan,
        empty_from: bool,
        outer_query_schema: Option<&DFSchema>,
        ctes: &mut HashMap<String, LogicalPlan>,
    ) -> Result<Vec<Expr>> {
        let input_schema = match outer_query_schema {
            Some(x) => {
                let mut input_schema = plan.schema().as_ref().clone();
                input_schema.merge(x);
                input_schema
            }
            _ => plan.schema().as_ref().clone(),
        };

        match sql {
            SelectItem::UnnamedExpr(expr) => {
                let expr = self.sql_to_rex(expr, &input_schema, ctes)?;
                Ok(vec![normalize_col(expr, plan)?])
            }
            SelectItem::ExprWithAlias { expr, alias } => {
                let expr = Alias(
                    Box::new(self.sql_to_rex(expr, &input_schema, ctes)?),
                    normalize_ident(&alias),
                );
                Ok(vec![normalize_col(expr, plan)?])
            }
            SelectItem::Wildcard => {
                if empty_from {
                    return Err(DataFusionError::Plan(
                        "SELECT * with no tables specified is not valid".to_string(),
                    ));
                }
                // do not expand from outer schema
                expand_wildcard(plan.schema().as_ref(), plan)
            }
            SelectItem::QualifiedWildcard(ref object_name) => {
                let qualifier = format!("{}", object_name);
                // do not expand from outer schema
                expand_qualified_wildcard(&qualifier, plan.schema().as_ref(), plan)
            }
        }
    }

    /// Generate a relational expression from a SQL expression
    pub fn sql_to_rex(
        &self,
        sql: SQLExpr,
        schema: &DFSchema,
        ctes: &mut HashMap<String, LogicalPlan>,
    ) -> Result<Expr> {
        let mut expr = self.sql_expr_to_logical_expr(sql, schema, ctes)?;
        expr = self.rewrite_partial_qualifier(expr, schema);
        self.validate_schema_satisfies_exprs(schema, &[expr.clone()])?;
        Ok(expr)
    }

    /// Rewrite aliases which are not-complete (e.g. ones that only include only table qualifier in a schema.table qualified relation)
    fn rewrite_partial_qualifier(&self, expr: Expr, schema: &DFSchema) -> Expr {
        match expr {
            Expr::Column(col) => match &col.relation {
                Some(q) => {
                    match schema
                        .fields()
                        .iter()
                        .find(|field| match field.qualifier() {
                            Some(field_q) => {
                                field.name() == &col.name
                                    && field_q.ends_with(&format!(".{}", q))
                            }
                            _ => false,
                        }) {
                        Some(df_field) => Expr::Column(Column {
                            relation: df_field.qualifier().cloned(),
                            name: df_field.name().clone(),
                        }),
                        None => Expr::Column(col),
                    }
                }
                None => Expr::Column(col),
            },
            _ => expr,
        }
    }

    fn sql_fn_arg_to_logical_expr(
        &self,
        sql: FunctionArg,
        schema: &DFSchema,
        ctes: &mut HashMap<String, LogicalPlan>,
    ) -> Result<Expr> {
        match sql {
            FunctionArg::Named {
                name: _,
                arg: FunctionArgExpr::Expr(arg),
            } => self.sql_expr_to_logical_expr(arg, schema, ctes),
            FunctionArg::Named {
                name: _,
                arg: FunctionArgExpr::Wildcard,
            } => Ok(Expr::Wildcard),
            FunctionArg::Unnamed(FunctionArgExpr::Expr(arg)) => {
                self.sql_expr_to_logical_expr(arg, schema, ctes)
            }
            FunctionArg::Unnamed(FunctionArgExpr::Wildcard) => Ok(Expr::Wildcard),
            _ => Err(DataFusionError::NotImplemented(format!(
                "Unsupported qualified wildcard argument: {:?}",
                sql
            ))),
        }
    }

    fn parse_sql_binary_op(
        &self,
        left: SQLExpr,
        op: BinaryOperator,
        right: SQLExpr,
        schema: &DFSchema,
        ctes: &mut HashMap<String, LogicalPlan>,
    ) -> Result<Expr> {
        let operator = match op {
            BinaryOperator::Gt => Ok(Operator::Gt),
            BinaryOperator::GtEq => Ok(Operator::GtEq),
            BinaryOperator::Lt => Ok(Operator::Lt),
            BinaryOperator::LtEq => Ok(Operator::LtEq),
            BinaryOperator::Eq => Ok(Operator::Eq),
            BinaryOperator::NotEq => Ok(Operator::NotEq),
            BinaryOperator::Plus => Ok(Operator::Plus),
            BinaryOperator::Minus => Ok(Operator::Minus),
            BinaryOperator::Multiply => Ok(Operator::Multiply),
            BinaryOperator::Divide => Ok(Operator::Divide),
            BinaryOperator::Modulo => Ok(Operator::Modulo),
            BinaryOperator::And => Ok(Operator::And),
            BinaryOperator::Or => Ok(Operator::Or),
            BinaryOperator::Like => Ok(Operator::Like),
            BinaryOperator::NotLike => Ok(Operator::NotLike),
            BinaryOperator::PGRegexMatch => Ok(Operator::RegexMatch),
            BinaryOperator::PGRegexIMatch => Ok(Operator::RegexIMatch),
            BinaryOperator::PGRegexNotMatch => Ok(Operator::RegexNotMatch),
            BinaryOperator::PGRegexNotIMatch => Ok(Operator::RegexNotIMatch),
            BinaryOperator::BitwiseAnd => Ok(Operator::BitwiseAnd),
            BinaryOperator::BitwiseOr => Ok(Operator::BitwiseOr),
            BinaryOperator::StringConcat => Ok(Operator::StringConcat),
            _ => Err(DataFusionError::NotImplemented(format!(
                "Unsupported SQL binary operator {:?}",
                op
            ))),
        }?;

        Ok(Expr::BinaryExpr {
            left: Box::new(self.sql_expr_to_logical_expr(left, schema, ctes)?),
            op: operator,
            right: Box::new(self.sql_expr_to_logical_expr(right, schema, ctes)?),
        })
    }

    fn parse_sql_unary_op(
        &self,
        op: UnaryOperator,
        expr: SQLExpr,
        schema: &DFSchema,
        ctes: &mut HashMap<String, LogicalPlan>,
    ) -> Result<Expr> {
        match op {
            UnaryOperator::Not => Ok(Expr::Not(Box::new(
                self.sql_expr_to_logical_expr(expr, schema, ctes)?,
            ))),
            UnaryOperator::Plus => Ok(self.sql_expr_to_logical_expr(expr, schema, ctes)?),
            UnaryOperator::Minus => {
                match expr {
                    // optimization: if it's a number literal, we apply the negative operator
                    // here directly to calculate the new literal.
                    SQLExpr::Value(Value::Number(n, _)) => match n.parse::<i64>() {
                        Ok(n) => Ok(lit(-n)),
                        Err(_) => Ok(lit(-n
                            .parse::<f64>()
                            .map_err(|_e| {
                                DataFusionError::Internal(format!(
                                    "negative operator can be only applied to integer and float operands, got: {}",
                                    n))
                            })?)),
                    },
                    // not a literal, apply negative operator on expression
                    _ => Ok(Expr::Negative(Box::new(self.sql_expr_to_logical_expr(expr, schema, ctes)?))),
                }
            }
            _ => Err(DataFusionError::NotImplemented(format!(
                "Unsupported SQL unary operator {:?}",
                op
            ))),
        }
    }

    fn sql_values_to_plan(&self, values: SQLValues) -> Result<LogicalPlan> {
        // values should not be based on any other schema
        let schema = DFSchema::empty();
        let values = values
            .0
            .into_iter()
            .map(|row| {
                row.into_iter()
                    .map(|v| match v {
                        SQLExpr::Value(Value::Number(n, _)) => parse_sql_number(&n),
                        SQLExpr::Value(Value::SingleQuotedString(s)) => Ok(lit(s)),
                        SQLExpr::Value(Value::Null) => {
                            Ok(Expr::Literal(ScalarValue::Null))
                        }
                        SQLExpr::Value(Value::Boolean(n)) => Ok(lit(n)),
                        SQLExpr::UnaryOp { op, expr } => self.parse_sql_unary_op(
                            op,
                            *expr,
                            &schema,
                            &mut HashMap::new(),
                        ),
                        SQLExpr::BinaryOp { left, op, right } => self
                            .parse_sql_binary_op(
                                *left,
                                op,
                                *right,
                                &schema,
                                &mut HashMap::new(),
                            ),
                        other => Err(DataFusionError::NotImplemented(format!(
                            "Unsupported value {:?} in a values list expression",
                            other
                        ))),
                    })
                    .collect::<Result<Vec<_>>>()
            })
            .collect::<Result<Vec<_>>>()?;
        LogicalPlanBuilder::values(values)?.build()
    }

    fn sql_expr_to_logical_expr(
        &self,
        sql: SQLExpr,
        schema: &DFSchema,
        ctes: &mut HashMap<String, LogicalPlan>,
    ) -> Result<Expr> {
        match sql {
            SQLExpr::Value(Value::Number(n, _)) => parse_sql_number(&n),
            SQLExpr::Value(Value::SingleQuotedString(ref s)) => Ok(lit(s.clone())),
            SQLExpr::Value(Value::Boolean(n)) => Ok(lit(n)),
            SQLExpr::Value(Value::Null) => Ok(Expr::Literal(ScalarValue::Null)),
            SQLExpr::Extract { field, expr } => Ok(Expr::ScalarFunction {
                fun: BuiltinScalarFunction::DatePart,
                args: vec![
                    Expr::Literal(ScalarValue::Utf8(Some(format!("{}", field)))),
                    self.sql_expr_to_logical_expr(*expr, schema, ctes)?,
                ],
            }),

            SQLExpr::Value(Value::Interval {
                value,
                leading_field,
                leading_precision,
                last_field,
                fractional_seconds_precision,
            }) => self.sql_interval_to_literal(
                value,
                leading_field,
                leading_precision,
                last_field,
                fractional_seconds_precision,
            ),

            SQLExpr::Array(arr) => self.sql_array_literal(arr.elem, schema),

            SQLExpr::Identifier(id) => {
                if id.value.starts_with('@') {
                    // TODO: figure out if ScalarVariables should be insensitive.
                    let var_names = vec![id.value];
                    let ty = self
                        .schema_provider
                        .get_variable_type(&var_names)
                        .ok_or_else(|| {
                            DataFusionError::Execution(format!(
                                "variable {:?} has no type information",
                                var_names
                            ))
                        })?;
                    Ok(Expr::ScalarVariable(ty, var_names))
                } else {
                    // Don't use `col()` here because it will try to
                    // interpret names with '.' as if they were
                    // compound indenfiers, but this is not a compound
                    // identifier. (e.g. it is "foo.bar" not foo.bar)
                    Ok(Expr::Column(Column {
                        relation: None,
                        name: normalize_ident(&id),
                    }))
                }
            }

            SQLExpr::MapAccess { ref column, keys } => {
                if let SQLExpr::Identifier(ref id) = column.as_ref() {
                    plan_indexed(col(&normalize_ident(id)), keys)
                } else {
                    Err(DataFusionError::NotImplemented(format!(
                        "map access requires an identifier, found column {} instead",
                        column
                    )))
                }
            }

            SQLExpr::ArrayIndex { obj, indexs } => {
                let expr = self.sql_expr_to_logical_expr(*obj, schema, ctes)?;
                plan_indexed(expr, indexs)
            }

            SQLExpr::CompoundIdentifier(ids) => {
                let mut var_names: Vec<_> = ids.into_iter().map(|s| normalize_ident(&s)).collect();

                if &var_names[0][0..1] == "@" {
                    let ty = self
                        .schema_provider
                        .get_variable_type(&var_names)
                        .ok_or_else(|| {
                            DataFusionError::Execution(format!(
                                "variable {:?} has no type information",
                                var_names
                            ))
                        })?;
                    Ok(Expr::ScalarVariable(ty, var_names))
                } else {
                    match (var_names.pop(), var_names.pop()) {
                        (Some(name), Some(relation)) if var_names.is_empty() => {
                            if let Some(field) = schema.fields().iter().find(|f| f.name().eq(&relation)) {
                                // Access to a field of a column which is a structure, example: SELECT my_struct.key
                                Ok(Expr::GetIndexedField {
                                    expr: Box::new(Expr::Column(field.qualified_column())),
                                    key: ScalarValue::Utf8(Some(name)),
                                })
                            } else {
                                // table.column identifier
                                Ok(Expr::Column(Column {
                                    relation: Some(relation),
                                    name,
                                }))
                            }
                        }
                        _ => Err(DataFusionError::NotImplemented(format!(
                            "Unsupported compound identifier '{:?}'",
                            var_names,
                        ))),
                    }
                }
            }

            SQLExpr::Case {
                operand,
                conditions,
                results,
                else_result,
            } => {
                let expr = if let Some(e) = operand {
                    Some(Box::new(self.sql_expr_to_logical_expr(*e, schema, ctes)?))
                } else {
                    None
                };
                let when_expr = conditions
                    .into_iter()
                    .map(|e| self.sql_expr_to_logical_expr(e, schema, ctes))
                    .collect::<Result<Vec<_>>>()?;
                let then_expr = results
                    .into_iter()
                    .map(|e| self.sql_expr_to_logical_expr(e, schema, ctes))
                    .collect::<Result<Vec<_>>>()?;
                let else_expr = if let Some(e) = else_result {
                    Some(Box::new(self.sql_expr_to_logical_expr(*e, schema, ctes)?))
                } else {
                    None
                };

                Ok(Expr::Case {
                    expr,
                    when_then_expr: when_expr
                        .iter()
                        .zip(then_expr.iter())
                        .map(|(w, t)| (Box::new(w.to_owned()), Box::new(t.to_owned())))
                        .collect(),
                    else_expr,
                })
            }

            SQLExpr::Cast {
                expr,
                data_type,
                ..
            } => Ok(Expr::Cast {
                expr: Box::new(self.sql_expr_to_logical_expr(*expr, schema, ctes)?),
                data_type: convert_data_type(&data_type)?,
            }),

            SQLExpr::TryCast {
                expr,
                data_type,
            } => Ok(Expr::TryCast {
                expr: Box::new(self.sql_expr_to_logical_expr(*expr, schema, ctes)?),
                data_type: convert_data_type(&data_type)?,
            }),

            SQLExpr::TypedString {
                ref data_type,
                ref value,
            } => Ok(Expr::Cast {
                expr: Box::new(lit(&**value)),
                data_type: convert_data_type(data_type)?,
            }),

            SQLExpr::IsNull(expr) => Ok(Expr::IsNull(Box::new(
                self.sql_expr_to_logical_expr(*expr, schema, ctes)?,
            ))),

            SQLExpr::IsNotNull(expr) => Ok(Expr::IsNotNull(Box::new(
                self.sql_expr_to_logical_expr(*expr, schema, ctes)?,
            ))),

            SQLExpr::IsDistinctFrom(left, right) => Ok(Expr::BinaryExpr {
                left: Box::new(self.sql_expr_to_logical_expr(*left, schema, ctes)?),
                op: Operator::IsDistinctFrom,
                right: Box::new(self.sql_expr_to_logical_expr(*right, schema, ctes)?),
            }),

            SQLExpr::IsNotDistinctFrom(left, right) => Ok(Expr::BinaryExpr {
                left: Box::new(self.sql_expr_to_logical_expr(*left, schema, ctes)?),
                op: Operator::IsNotDistinctFrom,
                right: Box::new(self.sql_expr_to_logical_expr(*right, schema, ctes)?),
            }),


            SQLExpr::UnaryOp { op, expr } => match (&op, expr.as_ref()) {
                // The AST for Exists does not support the NOT EXISTS case so it gets
                // wrapped in a unary NOT
                // https://github.com/sqlparser-rs/sqlparser-rs/issues/472
                (&UnaryOperator::Not, &SQLExpr::Exists(ref subquery)) => self.parse_exists_subquery(subquery, true, schema, ctes),
                _ => self.parse_sql_unary_op(op, *expr, schema, ctes)
            }

            SQLExpr::Between {
                expr,
                negated,
                low,
                high,
            } => Ok(Expr::Between {
                expr: Box::new(self.sql_expr_to_logical_expr(*expr, schema, ctes)?),
                negated,
                low: Box::new(self.sql_expr_to_logical_expr(*low, schema, ctes)?),
                high: Box::new(self.sql_expr_to_logical_expr(*high, schema, ctes)?),
            }),

            SQLExpr::InList {
                expr,
                list,
                negated,
            } => {
                let list_expr = list
                    .into_iter()
                    .map(|e| self.sql_expr_to_logical_expr(e, schema, ctes))
                    .collect::<Result<Vec<_>>>()?;

                Ok(Expr::InList {
                    expr: Box::new(self.sql_expr_to_logical_expr(*expr, schema, ctes)?),
                    list: list_expr,
                    negated,
                })
            }

            SQLExpr::BinaryOp {
                left,
                op,
                right,
            } => self.parse_sql_binary_op(*left, op, *right, schema, ctes),

            #[cfg(feature = "unicode_expressions")]
            SQLExpr::Substring {
                expr,
                substring_from,
                substring_for,
            } => {
                let args = match (substring_from, substring_for) {
                    (Some(from_expr), Some(for_expr)) => {
                        let arg = self.sql_expr_to_logical_expr(*expr, schema, ctes)?;
                        let from_logic =
                            self.sql_expr_to_logical_expr(*from_expr, schema, ctes)?;
                        let for_logic =
                            self.sql_expr_to_logical_expr(*for_expr, schema, ctes)?;
                        vec![arg, from_logic, for_logic]
                    }
                    (Some(from_expr), None) => {
                        let arg = self.sql_expr_to_logical_expr(*expr, schema, ctes)?;
                        let from_logic =
                            self.sql_expr_to_logical_expr(*from_expr, schema, ctes)?;
                        vec![arg, from_logic]
                    }
                    (None, Some(for_expr)) => {
                        let arg = self.sql_expr_to_logical_expr(*expr, schema, ctes)?;
                        let from_logic = Expr::Literal(ScalarValue::Int64(Some(1)));
                        let for_logic =
                            self.sql_expr_to_logical_expr(*for_expr, schema, ctes)?;
                        vec![arg, from_logic, for_logic]
                    }
                    (None, None) => {
                        let orig_sql = SQLExpr::Substring {
                            expr,
                            substring_from: None,
                            substring_for: None,
                        };

                        return Err(DataFusionError::Plan(format!(
                            "Substring without for/from is not valid {:?}",
                            orig_sql
                        )));
                    }
                };


                Ok(Expr::ScalarFunction {
                    fun: BuiltinScalarFunction::Substr,
                    args,
                })
            }

            #[cfg(not(feature = "unicode_expressions"))]
            SQLExpr::Substring {
                ..
            } => {
                Err(DataFusionError::Internal(
                    "statement substring requires compilation with feature flag: unicode_expressions.".to_string()
                ))
            }

            SQLExpr::Trim { expr, trim_where } => {
                let (fun, where_expr) = match trim_where {
                    Some((TrimWhereField::Leading, expr)) => {
                        (BuiltinScalarFunction::Ltrim, Some(expr))
                    }
                    Some((TrimWhereField::Trailing, expr)) => {
                        (BuiltinScalarFunction::Rtrim, Some(expr))
                    }
                    Some((TrimWhereField::Both, expr)) => {
                        (BuiltinScalarFunction::Btrim, Some(expr))
                    }
                    None => (BuiltinScalarFunction::Trim, None),
                };
                let arg = self.sql_expr_to_logical_expr(*expr, schema, ctes)?;
                let args = match where_expr {
                    Some(to_trim) => {
                        let to_trim = self.sql_expr_to_logical_expr(*to_trim, schema, ctes)?;
                        vec![arg, to_trim]
                    }
                    None => vec![arg],
                };
                Ok(Expr::ScalarFunction { fun, args })
            }

            SQLExpr::Function(mut function) => {
                let name = if function.name.0.len() > 1 {
                    // DF doesn't handle compound identifiers
                    // (e.g. "foo.bar") for function names yet
                    function.name.to_string()
                } else {
                    normalize_ident(&function.name.0[0])
                };

                // first, check SQL reserved words
                if name == "rollup" {
                    let args = self.function_args_to_expr(function.args, schema)?;
                    return Ok(Expr::GroupingSet(GroupingSet::Rollup(args)));
                } else if name == "cube" {
                    let args = self.function_args_to_expr(function.args, schema)?;
                    return Ok(Expr::GroupingSet(GroupingSet::Cube(args)));
                }

                // next, scalar built-in
                if let Ok(fun) = BuiltinScalarFunction::from_str(&name) {
                    let args = self.function_args_to_expr(function.args, schema)?;
                    return Ok(Expr::ScalarFunction { fun, args });
                };

                // then, window function
                if let Some(window) = function.over.take() {
                    let partition_by = window
                        .partition_by
                        .into_iter()
                        .map(|e| self.sql_expr_to_logical_expr(e, schema, ctes))
                        .collect::<Result<Vec<_>>>()?;
                    let order_by = window
                        .order_by
                        .into_iter()
                        .map(|e| self.order_by_to_sort_expr(e, schema))
                        .collect::<Result<Vec<_>>>()?;
                    let window_frame = window
                        .window_frame
                        .as_ref()
                        .map(|window_frame| {
                            let window_frame: WindowFrame = window_frame.clone().try_into()?;
                            if WindowFrameUnits::Range == window_frame.units
                                && order_by.len() != 1
                            {
                                Err(DataFusionError::Plan(format!(
                                    "With window frame of type RANGE, the order by expression must be of length 1, got {}", order_by.len())))
                            } else {
                                Ok(window_frame)
                            }
                        })
                        .transpose()?;
                    let fun = WindowFunction::from_str(&name)?;
                    match fun {
                        WindowFunction::AggregateFunction(
                            aggregate_fun,
                        ) => {
                            let (aggregate_fun, args) = self.aggregate_fn_to_expr(
                                aggregate_fun,
                                function,
                                schema,
                            )?;

                            return Ok(Expr::WindowFunction {
                                fun: WindowFunction::AggregateFunction(
                                    aggregate_fun,
                                ),
                                args,
                                partition_by,
                                order_by,
                                window_frame,
                            });
                        }
                        WindowFunction::BuiltInWindowFunction(
                            window_fun,
                        ) => {
                            return Ok(Expr::WindowFunction {
                                fun: WindowFunction::BuiltInWindowFunction(
                                    window_fun,
                                ),
                                args: self.function_args_to_expr(function.args, schema)?,
                                partition_by,
                                order_by,
                                window_frame,
                            });
                        }
                    }
                }

                // next, aggregate built-ins
                if let Ok(fun) = aggregates::AggregateFunction::from_str(&name) {
                    let distinct = function.distinct;
                    let (fun, args) = self.aggregate_fn_to_expr(fun, function, schema)?;
                    return Ok(Expr::AggregateFunction {
                        fun,
                        distinct,
                        args,
                    });
                };

                // finally, user-defined functions (UDF) and UDAF
                match self.schema_provider.get_function_meta(&name) {
                    Some(fm) => {
                        let args = self.function_args_to_expr(function.args, schema)?;

                        Ok(Expr::ScalarUDF { fun: fm, args })
                    }
                    None => match self.schema_provider.get_aggregate_meta(&name) {
                        Some(fm) => {
                            let args = self.function_args_to_expr(function.args, schema)?;
                            Ok(Expr::AggregateUDF { fun: fm, args })
                        }
                        _ => Err(DataFusionError::Plan(format!(
                            "Invalid function '{}'",
                            name
                        ))),
                    },
                }
            }

            SQLExpr::Nested(e) => self.sql_expr_to_logical_expr(*e, schema, ctes),

            SQLExpr::Exists(subquery) => self.parse_exists_subquery(&subquery, false, schema, ctes),

            SQLExpr::InSubquery {  expr, subquery, negated } => self.parse_in_subquery(&expr, &subquery, negated, schema, ctes),

            SQLExpr::Subquery(subquery) => self.parse_scalar_subquery(&subquery, schema, ctes),

            _ => Err(DataFusionError::NotImplemented(format!(
                "Unsupported ast node {:?} in sqltorel",
                sql
            ))),
        }
    }

    fn parse_exists_subquery(
        &self,
        subquery: &Query,
        negated: bool,
        input_schema: &DFSchema,
        ctes: &mut HashMap<String, LogicalPlan>,
    ) -> Result<Expr> {
        Ok(Expr::Exists {
            subquery: Subquery {
                subquery: Arc::new(self.subquery_to_plan(
                    subquery.clone(),
                    ctes,
                    input_schema,
                )?),
            },
            negated,
        })
    }

    fn parse_in_subquery(
        &self,
        expr: &SQLExpr,
        subquery: &Query,
        negated: bool,
        input_schema: &DFSchema,
        ctes: &mut HashMap<String, LogicalPlan>,
    ) -> Result<Expr> {
        Ok(Expr::InSubquery {
            expr: Box::new(self.sql_to_rex(expr.clone(), input_schema, ctes)?),
            subquery: Subquery {
                subquery: Arc::new(self.subquery_to_plan(
                    subquery.clone(),
                    ctes,
                    input_schema,
                )?),
            },
            negated,
        })
    }

    fn parse_scalar_subquery(
        &self,
        subquery: &Query,
        input_schema: &DFSchema,
        ctes: &mut HashMap<String, LogicalPlan>,
    ) -> Result<Expr> {
        Ok(Expr::ScalarSubquery(Subquery {
            subquery: Arc::new(self.subquery_to_plan(
                subquery.clone(),
                ctes,
                input_schema,
            )?),
        }))
    }

    fn function_args_to_expr(
        &self,
        args: Vec<FunctionArg>,
        schema: &DFSchema,
    ) -> Result<Vec<Expr>> {
        args.into_iter()
            .map(|a| self.sql_fn_arg_to_logical_expr(a, schema, &mut HashMap::new()))
            .collect::<Result<Vec<Expr>>>()
    }

    fn aggregate_fn_to_expr(
        &self,
        fun: aggregates::AggregateFunction,
        function: sqlparser::ast::Function,
        schema: &DFSchema,
    ) -> Result<(aggregates::AggregateFunction, Vec<Expr>)> {
        let args = match fun {
            aggregates::AggregateFunction::Count => function
                .args
                .into_iter()
                .map(|a| match a {
                    FunctionArg::Unnamed(FunctionArgExpr::Expr(SQLExpr::Value(
                        Value::Number(_, _),
                    ))) => Ok(lit(1_u8)),
                    FunctionArg::Unnamed(FunctionArgExpr::Wildcard) => Ok(lit(1_u8)),
                    _ => self.sql_fn_arg_to_logical_expr(a, schema, &mut HashMap::new()),
                })
                .collect::<Result<Vec<Expr>>>()?,
            aggregates::AggregateFunction::ApproxMedian => function
                .args
                .into_iter()
                .map(|a| self.sql_fn_arg_to_logical_expr(a, schema, &mut HashMap::new()))
                .chain(iter::once(Ok(lit(0.5_f64))))
                .collect::<Result<Vec<Expr>>>()?,
            _ => self.function_args_to_expr(function.args, schema)?,
        };

        let fun = match fun {
            aggregates::AggregateFunction::ApproxMedian => {
                aggregates::AggregateFunction::ApproxPercentileCont
            }
            _ => fun,
        };

        Ok((fun, args))
    }

    fn sql_interval_to_literal(
        &self,
        value: String,
        leading_field: Option<DateTimeField>,
        leading_precision: Option<u64>,
        last_field: Option<DateTimeField>,
        fractional_seconds_precision: Option<u64>,
    ) -> Result<Expr> {
        if leading_precision.is_some() {
            return Err(DataFusionError::NotImplemented(format!(
                "Unsupported Interval Expression with leading_precision {:?}",
                leading_precision
            )));
        }

        if last_field.is_some() {
            return Err(DataFusionError::NotImplemented(format!(
                "Unsupported Interval Expression with last_field {:?}",
                last_field
            )));
        }

        if fractional_seconds_precision.is_some() {
            return Err(DataFusionError::NotImplemented(format!(
                "Unsupported Interval Expression with fractional_seconds_precision {:?}",
                fractional_seconds_precision
            )));
        }

        const SECONDS_PER_HOUR: f32 = 3_600_f32;
        const MILLIS_PER_SECOND: f32 = 1_000_f32;

        // We are storing parts as integers, it's why we need to align parts fractional
        // INTERVAL '0.5 MONTH' = 15 days, INTERVAL '1.5 MONTH' = 1 month 15 days
        // INTERVAL '0.5 DAY' = 12 hours, INTERVAL '1.5 DAY' = 1 day 12 hours
        let align_interval_parts = |month_part: f32,
                                    mut day_part: f32,
                                    mut milles_part: f32|
         -> (i32, i32, f32) {
            // Convert fractional month to days, It's not supported by Arrow types, but anyway
            day_part += (month_part - (month_part as i32) as f32) * 30_f32;

            // Convert fractional days to hours
            milles_part += (day_part - ((day_part as i32) as f32))
                * 24_f32
                * SECONDS_PER_HOUR
                * MILLIS_PER_SECOND;

            (month_part as i32, day_part as i32, milles_part)
        };

        let calculate_from_part = |interval_period_str: &str,
                                   interval_type: &str|
         -> Result<(i32, i32, f32)> {
            // @todo It's better to use Decimal in order to protect rounding errors
            // Wait https://github.com/apache/arrow/pull/9232
            let interval_period = match f32::from_str(interval_period_str) {
                Ok(n) => n,
                Err(_) => {
                    return Err(DataFusionError::SQL(ParserError(format!(
                        "Unsupported Interval Expression with value {:?}",
                        value
                    ))));
                }
            };

            if interval_period > (i32::MAX as f32) {
                return Err(DataFusionError::NotImplemented(format!(
                    "Interval field value out of range: {:?}",
                    value
                )));
            }

            match interval_type.to_lowercase().as_str() {
                "year" => Ok(align_interval_parts(interval_period * 12_f32, 0.0, 0.0)),
                "month" => Ok(align_interval_parts(interval_period, 0.0, 0.0)),
                "day" | "days" => Ok(align_interval_parts(0.0, interval_period, 0.0)),
                "hour" | "hours" => {
                    Ok((0, 0, interval_period * SECONDS_PER_HOUR * MILLIS_PER_SECOND))
                }
                "minutes" | "minute" => {
                    Ok((0, 0, interval_period * 60_f32 * MILLIS_PER_SECOND))
                }
                "seconds" | "second" => Ok((0, 0, interval_period * MILLIS_PER_SECOND)),
                "milliseconds" | "millisecond" => Ok((0, 0, interval_period)),
                _ => Err(DataFusionError::NotImplemented(format!(
                    "Invalid input syntax for type interval: {:?}",
                    value
                ))),
            }
        };

        let mut result_month: i64 = 0;
        let mut result_days: i64 = 0;
        let mut result_millis: i64 = 0;

        let mut parts = value.split_whitespace();

        loop {
            let interval_period_str = parts.next();
            if interval_period_str.is_none() {
                break;
            }

            let leading_field = leading_field
                .as_ref()
                .map(|dt| dt.to_string())
                .unwrap_or_else(|| "second".to_string());

            let unit = parts
                .next()
                .map(|part| part.to_string())
                .unwrap_or(leading_field);

            let (diff_month, diff_days, diff_millis) =
                calculate_from_part(interval_period_str.unwrap(), &unit)?;

            result_month += diff_month as i64;

            if result_month > (i32::MAX as i64) {
                return Err(DataFusionError::NotImplemented(format!(
                    "Interval field value out of range: {:?}",
                    value
                )));
            }

            result_days += diff_days as i64;

            if result_days > (i32::MAX as i64) {
                return Err(DataFusionError::NotImplemented(format!(
                    "Interval field value out of range: {:?}",
                    value
                )));
            }

            result_millis += diff_millis as i64;

            if result_millis > (i32::MAX as i64) {
                return Err(DataFusionError::NotImplemented(format!(
                    "Interval field value out of range: {:?}",
                    value
                )));
            }
        }

        // Interval is tricky thing
        // 1 day is not 24 hours because timezones, 1 year != 365/364! 30 days != 1 month
        // The true way to store and calculate intervals is to store it as it defined
        // It's why we there are 3 different interval types in Arrow
        if result_month != 0 && (result_days != 0 || result_millis != 0) {
            let result: i128 = ((result_month as i128) << 96)
                | ((result_days as i128) << 64)
                // IntervalMonthDayNano uses nanos, but IntervalDayTime uses milles
                | ((result_millis * 1_000_000_i64) as i128);

            return Ok(Expr::Literal(ScalarValue::IntervalMonthDayNano(Some(
                result,
            ))));
        }

        // Month interval
        if result_month != 0 {
            return Ok(Expr::Literal(ScalarValue::IntervalYearMonth(Some(
                result_month as i32,
            ))));
        }

        let result: i64 = (result_days << 32) | result_millis;
        Ok(Expr::Literal(ScalarValue::IntervalDayTime(Some(result))))
    }

    fn show_variable_to_plan(&self, variable: &[Ident]) -> Result<LogicalPlan> {
        // Special case SHOW TABLES
        let variable = ObjectName(variable.to_vec()).to_string();
        if variable.as_str().eq_ignore_ascii_case("tables") {
            if self.has_table("information_schema", "tables") {
                let mut rewrite =
                    DFParser::parse_sql("SELECT * FROM information_schema.tables;")?;
                assert_eq!(rewrite.len(), 1);
                self.statement_to_plan(rewrite.pop_front().unwrap())
            } else {
                Err(DataFusionError::Plan(
                    "SHOW TABLES is not supported unless information_schema is enabled"
                        .to_string(),
                ))
            }
        } else {
            Err(DataFusionError::NotImplemented(format!(
                "SHOW {} not implemented. Supported syntax: SHOW <TABLES>",
                variable
            )))
        }
    }

    fn show_columns_to_plan(
        &self,
        extended: bool,
        full: bool,
        sql_table_name: &ObjectName,
        filter: Option<&ShowStatementFilter>,
    ) -> Result<LogicalPlan> {
        if filter.is_some() {
            return Err(DataFusionError::Plan(
                "SHOW COLUMNS with WHERE or LIKE is not supported".to_string(),
            ));
        }

        if !self.has_table("information_schema", "columns") {
            return Err(DataFusionError::Plan(
                "SHOW COLUMNS is not supported unless information_schema is enabled"
                    .to_string(),
            ));
        }
        let table_name = normalize_sql_object_name(sql_table_name);
        let table_ref: TableReference = table_name.as_str().into();

        if let Err(e) = self.schema_provider.get_table_provider(table_ref) {
            return Err(e);
        }

        // Figure out the where clause
        let columns = vec!["table_name", "table_schema", "table_catalog"].into_iter();
        let where_clause = sql_table_name
            .0
            .iter()
            .rev()
            .zip(columns)
            .map(|(ident, column_name)| {
                format!(r#"{} = '{}'"#, column_name, normalize_ident(ident))
            })
            .collect::<Vec<_>>()
            .join(" AND ");

        // treat both FULL and EXTENDED as the same
        let select_list = if full || extended {
            "*"
        } else {
            "table_catalog, table_schema, table_name, column_name, data_type, is_nullable"
        };

        let query = format!(
            "SELECT {} FROM information_schema.columns WHERE {}",
            select_list, where_clause
        );

        let mut rewrite = DFParser::parse_sql(&query)?;
        assert_eq!(rewrite.len(), 1);
        self.statement_to_plan(rewrite.pop_front().unwrap())
    }

    /// Return true if there is a table provider available for "schema.table"
    fn has_table(&self, schema: &str, table: &str) -> bool {
        let tables_reference = TableReference::Partial { schema, table };
        self.schema_provider
            .get_table_provider(tables_reference)
            .is_ok()
    }

    fn sql_array_literal(
        &self,
        elements: Vec<SQLExpr>,
        schema: &DFSchema,
    ) -> Result<Expr> {
        let mut values = Vec::with_capacity(elements.len());

        for element in elements {
            let value =
                self.sql_expr_to_logical_expr(element, schema, &mut HashMap::new())?;
            match value {
                Expr::Literal(scalar) => {
                    values.push(scalar);
                }
                _ => {
                    return Err(DataFusionError::NotImplemented(format!(
                        "Arrays with elements other than literal are not supported: {}",
                        value
                    )));
                }
            }
        }

        let data_types: HashSet<DataType> =
            values.iter().map(|e| e.get_datatype()).collect();

        if data_types.is_empty() {
            Ok(Expr::Literal(ScalarValue::List(
                None,
                Box::new(DataType::Utf8),
            )))
        } else if data_types.len() > 1 {
            Err(DataFusionError::NotImplemented(format!(
                "Arrays with different types are not supported: {:?}",
                data_types,
            )))
        } else {
            let data_type = values[0].get_datatype();

            Ok(Expr::Literal(ScalarValue::List(
                Some(values),
                Box::new(data_type),
            )))
        }
    }
}

/// Normalize a SQL object name
fn normalize_sql_object_name(sql_object_name: &ObjectName) -> String {
    sql_object_name
        .0
        .iter()
        .map(normalize_ident)
        .collect::<Vec<String>>()
        .join(".")
}

/// Remove join expressions from a filter expression
fn remove_join_expressions(
    expr: &Expr,
    join_columns: &HashSet<(Column, Column)>,
) -> Result<Option<Expr>> {
    match expr {
        Expr::BinaryExpr { left, op, right } => match op {
            Operator::Eq => match (left.as_ref(), right.as_ref()) {
                (Expr::Column(l), Expr::Column(r)) => {
                    if join_columns.contains(&(l.clone(), r.clone()))
                        || join_columns.contains(&(r.clone(), l.clone()))
                    {
                        Ok(None)
                    } else {
                        Ok(Some(expr.clone()))
                    }
                }
                _ => Ok(Some(expr.clone())),
            },
            Operator::And => {
                let l = remove_join_expressions(left, join_columns)?;
                let r = remove_join_expressions(right, join_columns)?;
                match (l, r) {
                    (Some(ll), Some(rr)) => Ok(Some(and(ll, rr))),
                    (Some(ll), _) => Ok(Some(ll)),
                    (_, Some(rr)) => Ok(Some(rr)),
                    _ => Ok(None),
                }
            }
            _ => Ok(Some(expr.clone())),
        },
        _ => Ok(Some(expr.clone())),
    }
}

/// Extracts equijoin ON condition be a single Eq or multiple conjunctive Eqs
/// Filters matching this pattern are added to `accum`
/// Filters that don't match this pattern are added to `accum_filter`
/// Examples:
/// ```text
/// foo = bar => accum=[(foo, bar)] accum_filter=[]
/// foo = bar AND bar = baz => accum=[(foo, bar), (bar, baz)] accum_filter=[]
/// foo = bar AND baz > 1 => accum=[(foo, bar)] accum_filter=[baz > 1]
/// ```
fn extract_join_keys(
    expr: Expr,
    accum: &mut Vec<(Column, Column)>,
    accum_filter: &mut Vec<Expr>,
) {
    match &expr {
        Expr::BinaryExpr { left, op, right } => match op {
            Operator::Eq => match (left.as_ref(), right.as_ref()) {
                (Expr::Column(l), Expr::Column(r)) => {
                    accum.push((l.clone(), r.clone()));
                }
                _other => {
                    accum_filter.push(expr);
                }
            },
            Operator::And => {
                if let Expr::BinaryExpr { left, op: _, right } = expr {
                    extract_join_keys(*left, accum, accum_filter);
                    extract_join_keys(*right, accum, accum_filter);
                }
            }
            _other => {
                accum_filter.push(expr);
            }
        },
        _other => {
            accum_filter.push(expr);
        }
    }
}

/// Extract join keys from a WHERE clause
fn extract_possible_join_keys(
    expr: &Expr,
    accum: &mut Vec<(Column, Column)>,
) -> Result<()> {
    match expr {
        Expr::BinaryExpr { left, op, right } => match op {
            Operator::Eq => match (left.as_ref(), right.as_ref()) {
                (Expr::Column(l), Expr::Column(r)) => {
                    accum.push((l.clone(), r.clone()));
                    Ok(())
                }
                _ => Ok(()),
            },
            Operator::And => {
                extract_possible_join_keys(left, accum)?;
                extract_possible_join_keys(right, accum)
            }
            _ => Ok(()),
        },
        _ => Ok(()),
    }
}

/// Convert SQL simple data type to relational representation of data type
pub fn convert_simple_data_type(sql_type: &SQLDataType) -> Result<DataType> {
    match sql_type {
        SQLDataType::Boolean => Ok(DataType::Boolean),
        SQLDataType::SmallInt(_) => Ok(DataType::Int16),
        SQLDataType::Int(_) => Ok(DataType::Int32),
        SQLDataType::BigInt(_) => Ok(DataType::Int64),
        SQLDataType::Float(_) => Ok(DataType::Float32),
        SQLDataType::Real => Ok(DataType::Float32),
        SQLDataType::Double => Ok(DataType::Float64),
<<<<<<< HEAD
        SQLDataType::Char(_, _) | SQLDataType::Varchar(_) => Ok(DataType::Utf8),
=======
        SQLDataType::Char(_)
        | SQLDataType::Varchar(_)
        | SQLDataType::Text
        | SQLDataType::String => Ok(DataType::Utf8),
>>>>>>> 2d7e1fb1
        SQLDataType::Timestamp => Ok(DataType::Timestamp(TimeUnit::Nanosecond, None)),
        SQLDataType::Date => Ok(DataType::Date32),
        SQLDataType::Decimal(precision, scale) => make_decimal_type(*precision, *scale),
        other => Err(DataFusionError::NotImplemented(format!(
            "Unsupported SQL type {:?}",
            other
        ))),
    }
}

/// Convert SQL data type to relational representation of data type
pub fn convert_data_type(sql_type: &SQLDataType) -> Result<DataType> {
    match sql_type {
        SQLDataType::Array(inner_sql_type) => {
            let data_type = convert_simple_data_type(inner_sql_type)?;

            Ok(DataType::List(Box::new(Field::new(
                "field", data_type, true,
            ))))
        }
        other => convert_simple_data_type(other),
    }
}

// Parse number in sql string, convert to Expr::Literal
fn parse_sql_number(n: &str) -> Result<Expr> {
    match n.parse::<i64>() {
        Ok(n) => Ok(lit(n)),
        Err(_) => Ok(lit(n.parse::<f64>().unwrap())),
    }
}

#[cfg(test)]
mod tests {
    use crate::datasource::empty::EmptyTable;
    use crate::execution::context::ExecutionProps;
    use crate::optimizer::limit_push_down::LimitPushDown;
    use crate::optimizer::optimizer::OptimizerRule;
    use crate::{assert_contains, logical_plan::create_udf, sql::parser::DFParser};
    use datafusion_expr::{ScalarFunctionImplementation, Volatility};

    use super::*;

    #[test]
    fn select_no_relation() {
        quick_test(
            "SELECT 1",
            "Projection: Int64(1)\
             \n  EmptyRelation",
        );
    }

    #[test]
    fn test_real_f32() {
        quick_test(
            "SELECT CAST(1.1 AS REAL)",
            "Projection: CAST(Float64(1.1) AS Float32)\
             \n  EmptyRelation",
        );
    }

    #[test]
    fn select_column_does_not_exist() {
        let sql = "SELECT doesnotexist FROM person";
        let err = logical_plan(sql).expect_err("query should have failed");
        assert_field_not_found(err, "doesnotexist");
    }

    #[test]
    fn select_repeated_column() {
        let sql = "SELECT age, age FROM person";
        let err = logical_plan(sql).expect_err("query should have failed");
        assert_eq!(
            r##"Plan("Projections require unique expression names but the expression \"#person.age\" at position 0 and \"#person.age\" at position 1 have the same name. Consider aliasing (\"AS\") one of them.")"##,
            format!("{:?}", err)
        );
    }

    #[test]
    fn select_wildcard_with_repeated_column() {
        let sql = "SELECT *, age FROM person";
        let err = logical_plan(sql).expect_err("query should have failed");
        assert_eq!(
            r##"Plan("Projections require unique expression names but the expression \"#person.age\" at position 3 and \"#person.age\" at position 8 have the same name. Consider aliasing (\"AS\") one of them.")"##,
            format!("{:?}", err)
        );
    }

    #[test]
    fn select_wildcard_with_repeated_column_but_is_aliased() {
        quick_test(
            "SELECT *, first_name AS fn from person",
            "Projection: #person.id, #person.first_name, #person.last_name, #person.age, #person.state, #person.salary, #person.birth_date, #person.😀, #person.first_name AS fn\
            \n  TableScan: person projection=None",
        );
    }

    #[test]
    fn select_scalar_func_with_literal_no_relation() {
        quick_test(
            "SELECT sqrt(9)",
            "Projection: sqrt(Int64(9))\
             \n  EmptyRelation",
        );
    }

    #[test]
    fn select_simple_filter() {
        let sql = "SELECT id, first_name, last_name \
                   FROM person WHERE state = 'CO'";
        let expected = "Projection: #person.id, #person.first_name, #person.last_name\
                        \n  Filter: #person.state = Utf8(\"CO\")\
                        \n    TableScan: person projection=None";
        quick_test(sql, expected);
    }

    #[test]
    fn select_filter_column_does_not_exist() {
        let sql = "SELECT first_name FROM person WHERE doesnotexist = 'A'";
        let err = logical_plan(sql).expect_err("query should have failed");
        assert_field_not_found(err, "doesnotexist");
    }

    #[test]
    fn select_filter_cannot_use_alias() {
        let sql = "SELECT first_name AS x FROM person WHERE x = 'A'";
        let err = logical_plan(sql).expect_err("query should have failed");
        assert_field_not_found(err, "x");
    }

    #[test]
    fn select_neg_filter() {
        let sql = "SELECT id, first_name, last_name \
                   FROM person WHERE NOT state";
        let expected = "Projection: #person.id, #person.first_name, #person.last_name\
                        \n  Filter: NOT #person.state\
                        \n    TableScan: person projection=None";
        quick_test(sql, expected);
    }

    #[test]
    fn select_compound_filter() {
        let sql = "SELECT id, first_name, last_name \
                   FROM person WHERE state = 'CO' AND age >= 21 AND age <= 65";
        let expected = "Projection: #person.id, #person.first_name, #person.last_name\
            \n  Filter: #person.state = Utf8(\"CO\") AND #person.age >= Int64(21) AND #person.age <= Int64(65)\
            \n    TableScan: person projection=None";
        quick_test(sql, expected);
    }

    #[test]
    fn test_timestamp_filter() {
        let sql =
            "SELECT state FROM person WHERE birth_date < CAST (158412331400600000 as timestamp)";

        let expected = "Projection: #person.state\
            \n  Filter: #person.birth_date < CAST(Int64(158412331400600000) AS Timestamp(Nanosecond, None))\
            \n    TableScan: person projection=None";

        quick_test(sql, expected);
    }

    #[test]
    fn test_date_filter() {
        let sql =
            "SELECT state FROM person WHERE birth_date < CAST ('2020-01-01' as date)";

        let expected = "Projection: #person.state\
            \n  Filter: #person.birth_date < CAST(Utf8(\"2020-01-01\") AS Date32)\
            \n    TableScan: person projection=None";

        quick_test(sql, expected);
    }

    #[test]
    fn select_all_boolean_operators() {
        let sql = "SELECT age, first_name, last_name \
                   FROM person \
                   WHERE age = 21 \
                   AND age != 21 \
                   AND age > 21 \
                   AND age >= 21 \
                   AND age < 65 \
                   AND age <= 65";
        let expected = "Projection: #person.age, #person.first_name, #person.last_name\
                        \n  Filter: #person.age = Int64(21) \
                        AND #person.age != Int64(21) \
                        AND #person.age > Int64(21) \
                        AND #person.age >= Int64(21) \
                        AND #person.age < Int64(65) \
                        AND #person.age <= Int64(65)\
                        \n    TableScan: person projection=None";
        quick_test(sql, expected);
    }

    #[test]
    fn select_between() {
        let sql = "SELECT state FROM person WHERE age BETWEEN 21 AND 65";
        let expected = "Projection: #person.state\
            \n  Filter: #person.age BETWEEN Int64(21) AND Int64(65)\
            \n    TableScan: person projection=None";

        quick_test(sql, expected);
    }

    #[test]
    fn select_between_negated() {
        let sql = "SELECT state FROM person WHERE age NOT BETWEEN 21 AND 65";
        let expected = "Projection: #person.state\
            \n  Filter: #person.age NOT BETWEEN Int64(21) AND Int64(65)\
            \n    TableScan: person projection=None";

        quick_test(sql, expected);
    }

    #[test]
    fn select_nested() {
        let sql = "SELECT fn2, last_name
                   FROM (
                     SELECT fn1 as fn2, last_name, birth_date
                     FROM (
                       SELECT first_name AS fn1, last_name, birth_date, age
                       FROM person
                     ) AS a
                   ) AS b";
        let expected = "Projection: #b.fn2, #b.last_name\
                        \n  Projection: #b.fn2, #b.last_name, #b.birth_date, alias=b\
                        \n    Projection: #a.fn1 AS fn2, #a.last_name, #a.birth_date, alias=b\
                        \n      Projection: #a.fn1, #a.last_name, #a.birth_date, #a.age, alias=a\
                        \n        Projection: #person.first_name AS fn1, #person.last_name, #person.birth_date, #person.age, alias=a\
                        \n          TableScan: person projection=None";
        quick_test(sql, expected);
    }

    #[test]
    fn select_nested_with_filters() {
        let sql = "SELECT fn1, age
                   FROM (
                     SELECT first_name AS fn1, age
                     FROM person
                     WHERE age > 20
                   ) AS a
                   WHERE fn1 = 'X' AND age < 30";

        let expected = "Projection: #a.fn1, #a.age\
                        \n  Filter: #a.fn1 = Utf8(\"X\") AND #a.age < Int64(30)\
                        \n    Projection: #a.fn1, #a.age, alias=a\
                        \n      Projection: #person.first_name AS fn1, #person.age, alias=a\
                        \n        Filter: #person.age > Int64(20)\
                        \n          TableScan: person projection=None";

        quick_test(sql, expected);
    }

    #[test]
    fn table_with_column_alias() {
        let sql = "SELECT a, b, c
                   FROM lineitem l (a, b, c)";
        let expected = "Projection: #l.a, #l.b, #l.c\
                        \n  Projection: #l.l_item_id AS a, #l.l_description AS b, #l.price AS c, alias=l\
                        \n    SubqueryAlias: l\
                        \n      TableScan: lineitem projection=None";
        quick_test(sql, expected);
    }

    #[test]
    fn table_with_column_alias_number_cols() {
        let sql = "SELECT a, b, c
                   FROM lineitem l (a, b)";
        let err = logical_plan(sql).expect_err("query should have failed");
        assert_eq!(
            "Plan(\"Source table contains 3 columns but only 2 names given as column alias\")",
            format!("{:?}", err)
        );
    }

    #[test]
    fn select_with_having() {
        let sql = "SELECT id, age
                   FROM person
                   HAVING age > 100 AND age < 200";
        let expected = "Projection: #person.id, #person.age\
                        \n  Filter: #person.age > Int64(100) AND #person.age < Int64(200)\
                        \n    TableScan: person projection=None";
        quick_test(sql, expected);
    }

    #[test]
    fn select_with_having_referencing_column_not_in_select() {
        let sql = "SELECT id, age
                   FROM person
                   HAVING first_name = 'M'";
        let err = logical_plan(sql).expect_err("query should have failed");
        assert_eq!(
            "Plan(\"HAVING clause references column(s) not provided by the select: Expression #person.first_name could not be resolved from available columns: #person.id, #person.age\")",
            format!("{:?}", err)
        );
    }

    #[test]
    fn select_with_having_referencing_column_nested_in_select_expression() {
        let sql = "SELECT id, age + 1
                   FROM person
                   HAVING age > 100";
        let err = logical_plan(sql).expect_err("query should have failed");
        assert_eq!(
            "Plan(\"HAVING clause references column(s) not provided by the select: \
            Expression #person.age could not be resolved from available columns: \
            #person.id, #person.age + Int64(1)\")",
            format!("{:?}", err)
        );
    }

    #[test]
    fn select_with_having_with_aggregate_not_in_select() {
        let sql = "SELECT first_name
                   FROM person
                   HAVING MAX(age) > 100";
        let err = logical_plan(sql).expect_err("query should have failed");
        assert_eq!(
            "Plan(\"Projection references non-aggregate values: Expression #person.first_name could not be resolved from available columns: #MAX(person.age)\")",
            format!("{:?}", err)
        );
    }

    #[test]
    fn select_aggregate_with_having_that_reuses_aggregate() {
        let sql = "SELECT MAX(age)
                   FROM person
                   HAVING MAX(age) < 30";
        let expected = "Projection: #MAX(person.age)\
                        \n  Filter: #MAX(person.age) < Int64(30)\
                        \n    Aggregate: groupBy=[[]], aggr=[[MAX(#person.age)]]\
                        \n      TableScan: person projection=None";
        quick_test(sql, expected);
    }

    #[test]
    fn select_aggregate_with_having_with_aggregate_not_in_select() {
        let sql = "SELECT MAX(age)
                   FROM person
                   HAVING MAX(first_name) > 'M'";
        let expected = "Projection: #MAX(person.age)\
                        \n  Filter: #MAX(person.first_name) > Utf8(\"M\")\
                        \n    Aggregate: groupBy=[[]], aggr=[[MAX(#person.age), MAX(#person.first_name)]]\
                        \n      TableScan: person projection=None";
        quick_test(sql, expected);
    }

    #[test]
    fn select_aggregate_with_having_referencing_column_not_in_select() {
        let sql = "SELECT COUNT(*)
                   FROM person
                   HAVING first_name = 'M'";
        let err = logical_plan(sql).expect_err("query should have failed");
        assert_eq!(
            "Plan(\"HAVING clause references non-aggregate values: \
            Expression #person.first_name could not be resolved from available columns: \
            #COUNT(UInt8(1))\")",
            format!("{:?}", err)
        );
    }

    #[test]
    fn select_aggregate_aliased_with_having_referencing_aggregate_by_its_alias() {
        let sql = "SELECT MAX(age) as max_age
                   FROM person
                   HAVING max_age < 30";
        // FIXME: add test for having in execution
        let expected = "Projection: #MAX(person.age) AS max_age\
                        \n  Filter: #MAX(person.age) < Int64(30)\
                        \n    Aggregate: groupBy=[[]], aggr=[[MAX(#person.age)]]\
                        \n      TableScan: person projection=None";
        quick_test(sql, expected);
    }

    #[test]
    fn select_aggregate_aliased_with_having_that_reuses_aggregate_but_not_by_its_alias() {
        let sql = "SELECT MAX(age) as max_age
                   FROM person
                   HAVING MAX(age) < 30";
        let expected = "Projection: #MAX(person.age) AS max_age\
                        \n  Filter: #MAX(person.age) < Int64(30)\
                        \n    Aggregate: groupBy=[[]], aggr=[[MAX(#person.age)]]\
                        \n      TableScan: person projection=None";
        quick_test(sql, expected);
    }

    #[test]
    fn select_aggregate_with_group_by_with_having() {
        let sql = "SELECT first_name, MAX(age)
                   FROM person
                   GROUP BY first_name
                   HAVING first_name = 'M'";
        let expected = "Projection: #person.first_name, #MAX(person.age)\
                        \n  Filter: #person.first_name = Utf8(\"M\")\
                        \n    Aggregate: groupBy=[[#person.first_name]], aggr=[[MAX(#person.age)]]\
                        \n      TableScan: person projection=None";
        quick_test(sql, expected);
    }

    #[test]
    fn select_aggregate_with_group_by_with_having_and_where() {
        let sql = "SELECT first_name, MAX(age)
                   FROM person
                   WHERE id > 5
                   GROUP BY first_name
                   HAVING MAX(age) < 100";
        let expected = "Projection: #person.first_name, #MAX(person.age)\
                        \n  Filter: #MAX(person.age) < Int64(100)\
                        \n    Aggregate: groupBy=[[#person.first_name]], aggr=[[MAX(#person.age)]]\
                        \n      Filter: #person.id > Int64(5)\
                        \n        TableScan: person projection=None";
        quick_test(sql, expected);
    }

    #[test]
    fn select_aggregate_with_group_by_with_having_and_where_filtering_on_aggregate_column(
    ) {
        let sql = "SELECT first_name, MAX(age)
                   FROM person
                   WHERE id > 5 AND age > 18
                   GROUP BY first_name
                   HAVING MAX(age) < 100";
        let expected = "Projection: #person.first_name, #MAX(person.age)\
                        \n  Filter: #MAX(person.age) < Int64(100)\
                        \n    Aggregate: groupBy=[[#person.first_name]], aggr=[[MAX(#person.age)]]\
                        \n      Filter: #person.id > Int64(5) AND #person.age > Int64(18)\
                        \n        TableScan: person projection=None";
        quick_test(sql, expected);
    }

    #[test]
    fn select_aggregate_with_group_by_with_having_using_column_by_alias() {
        let sql = "SELECT first_name AS fn, MAX(age)
                   FROM person
                   GROUP BY first_name
                   HAVING MAX(age) > 2 AND fn = 'M'";
        let expected = "Projection: #person.first_name AS fn, #MAX(person.age)\
                        \n  Filter: #MAX(person.age) > Int64(2) AND #person.first_name = Utf8(\"M\")\
                        \n    Aggregate: groupBy=[[#person.first_name]], aggr=[[MAX(#person.age)]]\
                        \n      TableScan: person projection=None";
        quick_test(sql, expected);
    }

    #[test]
    fn select_aggregate_with_group_by_with_having_using_columns_with_and_without_their_aliases(
    ) {
        let sql = "SELECT first_name AS fn, MAX(age) AS max_age
                   FROM person
                   GROUP BY first_name
                   HAVING MAX(age) > 2 AND max_age < 5 AND first_name = 'M' AND fn = 'N'";
        let expected = "Projection: #person.first_name AS fn, #MAX(person.age) AS max_age\
                        \n  Filter: #MAX(person.age) > Int64(2) AND #MAX(person.age) < Int64(5) AND #person.first_name = Utf8(\"M\") AND #person.first_name = Utf8(\"N\")\
                        \n    Aggregate: groupBy=[[#person.first_name]], aggr=[[MAX(#person.age)]]\
                        \n      TableScan: person projection=None";
        quick_test(sql, expected);
    }

    #[test]
    fn select_aggregate_with_group_by_with_having_that_reuses_aggregate() {
        let sql = "SELECT first_name, MAX(age)
                   FROM person
                   GROUP BY first_name
                   HAVING MAX(age) > 100";
        let expected = "Projection: #person.first_name, #MAX(person.age)\
                        \n  Filter: #MAX(person.age) > Int64(100)\
                        \n    Aggregate: groupBy=[[#person.first_name]], aggr=[[MAX(#person.age)]]\
                        \n      TableScan: person projection=None";
        quick_test(sql, expected);
    }

    #[test]
    fn select_aggregate_with_group_by_with_having_referencing_column_not_in_group_by() {
        let sql = "SELECT first_name, MAX(age)
                   FROM person
                   GROUP BY first_name
                   HAVING MAX(age) > 10 AND last_name = 'M'";
        let err = logical_plan(sql).expect_err("query should have failed");
        assert_eq!(
            "Plan(\"HAVING clause references non-aggregate values: \
            Expression #person.last_name could not be resolved from available columns: \
            #person.first_name, #MAX(person.age)\")",
            format!("{:?}", err)
        );
    }

    #[test]
    fn select_aggregate_with_group_by_with_having_that_reuses_aggregate_multiple_times() {
        let sql = "SELECT first_name, MAX(age)
                   FROM person
                   GROUP BY first_name
                   HAVING MAX(age) > 100 AND MAX(age) < 200";
        let expected = "Projection: #person.first_name, #MAX(person.age)\
                        \n  Filter: #MAX(person.age) > Int64(100) AND #MAX(person.age) < Int64(200)\
                        \n    Aggregate: groupBy=[[#person.first_name]], aggr=[[MAX(#person.age)]]\
                        \n      TableScan: person projection=None";
        quick_test(sql, expected);
    }

    #[test]
    fn select_aggregate_with_group_by_with_having_using_aggreagate_not_in_select() {
        let sql = "SELECT first_name, MAX(age)
                   FROM person
                   GROUP BY first_name
                   HAVING MAX(age) > 100 AND MIN(id) < 50";
        let expected = "Projection: #person.first_name, #MAX(person.age)\
                        \n  Filter: #MAX(person.age) > Int64(100) AND #MIN(person.id) < Int64(50)\
                        \n    Aggregate: groupBy=[[#person.first_name]], aggr=[[MAX(#person.age), MIN(#person.id)]]\
                        \n      TableScan: person projection=None";
        quick_test(sql, expected);
    }

    #[test]
    fn select_aggregate_aliased_with_group_by_with_having_referencing_aggregate_by_its_alias(
    ) {
        let sql = "SELECT first_name, MAX(age) AS max_age
                   FROM person
                   GROUP BY first_name
                   HAVING max_age > 100";
        let expected = "Projection: #person.first_name, #MAX(person.age) AS max_age\
                        \n  Filter: #MAX(person.age) > Int64(100)\
                        \n    Aggregate: groupBy=[[#person.first_name]], aggr=[[MAX(#person.age)]]\
                        \n      TableScan: person projection=None";
        quick_test(sql, expected);
    }

    #[test]
    fn select_aggregate_compound_aliased_with_group_by_with_having_referencing_compound_aggregate_by_its_alias(
    ) {
        let sql = "SELECT first_name, MAX(age) + 1 AS max_age_plus_one
                   FROM person
                   GROUP BY first_name
                   HAVING max_age_plus_one > 100";
        let expected =
            "Projection: #person.first_name, #MAX(person.age) + Int64(1) AS max_age_plus_one\
                        \n  Filter: #MAX(person.age) + Int64(1) > Int64(100)\
                        \n    Aggregate: groupBy=[[#person.first_name]], aggr=[[MAX(#person.age)]]\
                        \n      TableScan: person projection=None";
        quick_test(sql, expected);
    }

    #[test]
    fn select_aggregate_with_group_by_with_having_using_derived_column_aggreagate_not_in_select(
    ) {
        let sql = "SELECT first_name, MAX(age)
                   FROM person
                   GROUP BY first_name
                   HAVING MAX(age) > 100 AND MIN(id - 2) < 50";
        let expected = "Projection: #person.first_name, #MAX(person.age)\
                        \n  Filter: #MAX(person.age) > Int64(100) AND #MIN(person.id - Int64(2)) < Int64(50)\
                        \n    Aggregate: groupBy=[[#person.first_name]], aggr=[[MAX(#person.age), MIN(#person.id - Int64(2))]]\
                        \n      TableScan: person projection=None";
        quick_test(sql, expected);
    }

    #[test]
    fn select_aggregate_with_group_by_with_having_using_count_star_not_in_select() {
        let sql = "SELECT first_name, MAX(age)
                   FROM person
                   GROUP BY first_name
                   HAVING MAX(age) > 100 AND COUNT(*) < 50";
        let expected = "Projection: #person.first_name, #MAX(person.age)\
                        \n  Filter: #MAX(person.age) > Int64(100) AND #COUNT(UInt8(1)) < Int64(50)\
                        \n    Aggregate: groupBy=[[#person.first_name]], aggr=[[MAX(#person.age), COUNT(UInt8(1))]]\
                        \n      TableScan: person projection=None";
        quick_test(sql, expected);
    }

    #[test]
    fn select_binary_expr() {
        let sql = "SELECT age + salary from person";
        let expected = "Projection: #person.age + #person.salary\
                        \n  TableScan: person projection=None";
        quick_test(sql, expected);
    }

    #[test]
    fn select_binary_expr_nested() {
        let sql = "SELECT (age + salary)/2 from person";
        let expected = "Projection: #person.age + #person.salary / Int64(2)\
                        \n  TableScan: person projection=None";
        quick_test(sql, expected);
    }

    #[test]
    fn select_wildcard_with_groupby() {
        quick_test(
            r#"SELECT * FROM person GROUP BY id, first_name, last_name, age, state, salary, birth_date, "😀""#,
            "Projection: #person.id, #person.first_name, #person.last_name, #person.age, #person.state, #person.salary, #person.birth_date, #person.😀\
             \n  Aggregate: groupBy=[[#person.id, #person.first_name, #person.last_name, #person.age, #person.state, #person.salary, #person.birth_date, #person.😀]], aggr=[[]]\
             \n    TableScan: person projection=None",
        );
        quick_test(
            "SELECT * FROM (SELECT first_name, last_name FROM person) AS a GROUP BY first_name, last_name",
            "Projection: #a.first_name, #a.last_name\
             \n  Aggregate: groupBy=[[#a.first_name, #a.last_name]], aggr=[[]]\
             \n    Projection: #a.first_name, #a.last_name, alias=a\
             \n      Projection: #person.first_name, #person.last_name, alias=a\
             \n        TableScan: person projection=None",
        );
    }

    #[test]
    fn select_simple_aggregate() {
        quick_test(
            "SELECT MIN(age) FROM person",
            "Projection: #MIN(person.age)\
            \n  Aggregate: groupBy=[[]], aggr=[[MIN(#person.age)]]\
            \n    TableScan: person projection=None",
        );
    }

    #[test]
    fn test_sum_aggregate() {
        quick_test(
            "SELECT SUM(age) from person",
            "Projection: #SUM(person.age)\
            \n  Aggregate: groupBy=[[]], aggr=[[SUM(#person.age)]]\
            \n    TableScan: person projection=None",
        );
    }

    #[test]
    fn select_simple_aggregate_column_does_not_exist() {
        let sql = "SELECT MIN(doesnotexist) FROM person";
        let err = logical_plan(sql).expect_err("query should have failed");
        assert_field_not_found(err, "doesnotexist");
    }

    #[test]
    fn select_simple_aggregate_repeated_aggregate() {
        let sql = "SELECT MIN(age), MIN(age) FROM person";
        let err = logical_plan(sql).expect_err("query should have failed");
        assert_eq!(
            r##"Plan("Projections require unique expression names but the expression \"MIN(#person.age)\" at position 0 and \"MIN(#person.age)\" at position 1 have the same name. Consider aliasing (\"AS\") one of them.")"##,
            format!("{:?}", err)
        );
    }

    #[test]
    fn select_simple_aggregate_repeated_aggregate_with_single_alias() {
        quick_test(
            "SELECT MIN(age), MIN(age) AS a FROM person",
            "Projection: #MIN(person.age), #MIN(person.age) AS a\
             \n  Aggregate: groupBy=[[]], aggr=[[MIN(#person.age)]]\
             \n    TableScan: person projection=None",
        );
    }

    #[test]
    fn select_simple_aggregate_repeated_aggregate_with_unique_aliases() {
        quick_test(
            "SELECT MIN(age) AS a, MIN(age) AS b FROM person",
            "Projection: #MIN(person.age) AS a, #MIN(person.age) AS b\
             \n  Aggregate: groupBy=[[]], aggr=[[MIN(#person.age)]]\
             \n    TableScan: person projection=None",
        );
    }

    #[test]
    fn select_simple_aggregate_repeated_aggregate_with_repeated_aliases() {
        let sql = "SELECT MIN(age) AS a, MIN(age) AS a FROM person";
        let err = logical_plan(sql).expect_err("query should have failed");
        assert_eq!(
            r##"Plan("Projections require unique expression names but the expression \"MIN(#person.age) AS a\" at position 0 and \"MIN(#person.age) AS a\" at position 1 have the same name. Consider aliasing (\"AS\") one of them.")"##,
            format!("{:?}", err)
        );
    }

    #[test]
    fn select_simple_aggregate_with_groupby() {
        quick_test(
            "SELECT state, MIN(age), MAX(age) FROM person GROUP BY state",
            "Projection: #person.state, #MIN(person.age), #MAX(person.age)\
            \n  Aggregate: groupBy=[[#person.state]], aggr=[[MIN(#person.age), MAX(#person.age)]]\
            \n    TableScan: person projection=None",
        );
    }

    #[test]
    fn select_simple_aggregate_with_groupby_with_aliases() {
        quick_test(
            "SELECT state AS a, MIN(age) AS b FROM person GROUP BY state",
            "Projection: #person.state AS a, #MIN(person.age) AS b\
             \n  Aggregate: groupBy=[[#person.state]], aggr=[[MIN(#person.age)]]\
             \n    TableScan: person projection=None",
        );
    }

    #[test]
    fn select_simple_aggregate_with_groupby_with_aliases_repeated() {
        let sql = "SELECT state AS a, MIN(age) AS a FROM person GROUP BY state";
        let err = logical_plan(sql).expect_err("query should have failed");
        assert_eq!(
            r##"Plan("Projections require unique expression names but the expression \"#person.state AS a\" at position 0 and \"MIN(#person.age) AS a\" at position 1 have the same name. Consider aliasing (\"AS\") one of them.")"##,
            format!("{:?}", err)
        );
    }

    #[test]
    fn select_simple_aggregate_with_groupby_column_unselected() {
        quick_test(
            "SELECT MIN(age), MAX(age) FROM person GROUP BY state",
            "Projection: #MIN(person.age), #MAX(person.age)\
             \n  Aggregate: groupBy=[[#person.state]], aggr=[[MIN(#person.age), MAX(#person.age)]]\
             \n    TableScan: person projection=None",
        );
    }

    #[test]
    fn select_simple_aggregate_with_groupby_and_column_in_group_by_does_not_exist() {
        let sql = "SELECT SUM(age) FROM person GROUP BY doesnotexist";
        let err = logical_plan(sql).expect_err("query should have failed");
        assert_eq!("Schema error: No field named 'doesnotexist'. Valid fields are 'SUM(person.age)', \
        'person.id', 'person.first_name', 'person.last_name', 'person.age', 'person.state', \
        'person.salary', 'person.birth_date', 'person.😀'.", format!("{}", err));
    }

    #[test]
    fn select_simple_aggregate_with_groupby_and_column_in_aggregate_does_not_exist() {
        let sql = "SELECT SUM(doesnotexist) FROM person GROUP BY first_name";
        let err = logical_plan(sql).expect_err("query should have failed");
        assert_field_not_found(err, "doesnotexist");
    }

    #[test]
    fn select_interval_out_of_range() {
        let sql = "SELECT INTERVAL '100000000000000000 day'";
        let err = logical_plan(sql).expect_err("query should have failed");
        assert_eq!(
            r#"NotImplemented("Interval field value out of range: \"100000000000000000 day\"")"#,
            format!("{:?}", err)
        );
    }

    #[test]
    fn select_array_no_common_type() {
        let sql = "SELECT [1, true, null]";
        let err = logical_plan(sql).expect_err("query should have failed");

        // HashSet doesn't guarantee order
        assert_contains!(
            err.to_string(),
            r#"Arrays with different types are not supported: "#
        );
    }

    #[test]
    fn select_array_non_literal_type() {
        let sql = "SELECT [now()]";
        let err = logical_plan(sql).expect_err("query should have failed");
        assert_eq!(
            r#"NotImplemented("Arrays with elements other than literal are not supported: now()")"#,
            format!("{:?}", err)
        );
    }

    #[test]
    fn select_simple_aggregate_with_groupby_and_column_is_in_aggregate_and_groupby() {
        quick_test(
            "SELECT MAX(first_name) FROM person GROUP BY first_name",
            "Projection: #MAX(person.first_name)\
             \n  Aggregate: groupBy=[[#person.first_name]], aggr=[[MAX(#person.first_name)]]\
             \n    TableScan: person projection=None",
        );
    }

    #[test]
    fn select_simple_aggregate_with_groupby_can_use_positions() {
        quick_test(
            "SELECT state, age AS b, COUNT(1) FROM person GROUP BY 1, 2",
            "Projection: #person.state, #person.age AS b, #COUNT(UInt8(1))\
             \n  Aggregate: groupBy=[[#person.state, #person.age]], aggr=[[COUNT(UInt8(1))]]\
             \n    TableScan: person projection=None",
        );
        quick_test(
            "SELECT state, age AS b, COUNT(1) FROM person GROUP BY 2, 1",
            "Projection: #person.state, #person.age AS b, #COUNT(UInt8(1))\
             \n  Aggregate: groupBy=[[#person.age, #person.state]], aggr=[[COUNT(UInt8(1))]]\
             \n    TableScan: person projection=None",
        );
    }

    #[test]
    fn select_simple_aggregate_with_groupby_position_out_of_range() {
        let sql = "SELECT state, MIN(age) FROM person GROUP BY 0";
        let err = logical_plan(sql).expect_err("query should have failed");
        assert_eq!(
            "Plan(\"Projection references non-aggregate values: Expression #person.state could not be resolved from available columns: #Int64(0), #MIN(person.age)\")",
            format!("{:?}", err)
        );

        let sql2 = "SELECT state, MIN(age) FROM person GROUP BY 5";
        let err2 = logical_plan(sql2).expect_err("query should have failed");
        assert_eq!(
            "Plan(\"Projection references non-aggregate values: Expression #person.state could not be resolved from available columns: #Int64(5), #MIN(person.age)\")",
            format!("{:?}", err2)
        );
    }

    #[test]
    fn select_simple_aggregate_with_groupby_can_use_alias() {
        quick_test(
            "SELECT state AS a, MIN(age) AS b FROM person GROUP BY a",
            "Projection: #person.state AS a, #MIN(person.age) AS b\
             \n  Aggregate: groupBy=[[#person.state]], aggr=[[MIN(#person.age)]]\
             \n    TableScan: person projection=None",
        );
    }

    #[test]
    fn select_simple_aggregate_with_groupby_aggregate_repeated() {
        let sql = "SELECT state, MIN(age), MIN(age) FROM person GROUP BY state";
        let err = logical_plan(sql).expect_err("query should have failed");
        assert_eq!(
            r##"Plan("Projections require unique expression names but the expression \"MIN(#person.age)\" at position 1 and \"MIN(#person.age)\" at position 2 have the same name. Consider aliasing (\"AS\") one of them.")"##,
            format!("{:?}", err)
        );
    }

    #[test]
    fn select_simple_aggregate_with_groupby_aggregate_repeated_and_one_has_alias() {
        quick_test(
            "SELECT state, MIN(age), MIN(age) AS ma FROM person GROUP BY state",
            "Projection: #person.state, #MIN(person.age), #MIN(person.age) AS ma\
             \n  Aggregate: groupBy=[[#person.state]], aggr=[[MIN(#person.age)]]\
             \n    TableScan: person projection=None",
        )
    }

    #[test]
    fn select_simple_aggregate_with_groupby_non_column_expression_unselected() {
        quick_test(
            "SELECT MIN(first_name) FROM person GROUP BY age + 1",
            "Projection: #MIN(person.first_name)\
             \n  Aggregate: groupBy=[[#person.age + Int64(1)]], aggr=[[MIN(#person.first_name)]]\
             \n    TableScan: person projection=None",
        );
    }

    #[test]
    fn select_simple_aggregate_with_groupby_non_column_expression_selected_and_resolvable(
    ) {
        quick_test(
            "SELECT age + 1, MIN(first_name) FROM person GROUP BY age + 1",
            "Projection: #person.age + Int64(1), #MIN(person.first_name)\
             \n  Aggregate: groupBy=[[#person.age + Int64(1)]], aggr=[[MIN(#person.first_name)]]\
             \n    TableScan: person projection=None",
        );
        quick_test(
            "SELECT MIN(first_name), age + 1 FROM person GROUP BY age + 1",
            "Projection: #MIN(person.first_name), #person.age + Int64(1)\
             \n  Aggregate: groupBy=[[#person.age + Int64(1)]], aggr=[[MIN(#person.first_name)]]\
             \n    TableScan: person projection=None",
        );
    }

    #[test]
    fn select_simple_aggregate_with_groupby_non_column_expression_nested_and_resolvable()
    {
        quick_test(
            "SELECT ((age + 1) / 2) * (age + 1), MIN(first_name) FROM person GROUP BY age + 1",
            "Projection: #person.age + Int64(1) / Int64(2) * #person.age + Int64(1), #MIN(person.first_name)\
             \n  Aggregate: groupBy=[[#person.age + Int64(1)]], aggr=[[MIN(#person.first_name)]]\
             \n    TableScan: person projection=None",
        );
    }

    #[test]
    fn select_simple_aggregate_with_groupby_non_column_expression_nested_and_not_resolvable(
    ) {
        // The query should fail, because age + 9 is not in the group by.
        let sql =
            "SELECT ((age + 1) / 2) * (age + 9), MIN(first_name) FROM person GROUP BY age + 1";
        let err = logical_plan(sql).expect_err("query should have failed");
        assert_eq!(
            "Plan(\"Projection references non-aggregate values: Expression #person.age could not be resolved from available columns: #person.age + Int64(1), #MIN(person.first_name)\")",
            format!("{:?}", err)
        );
    }

    #[test]
    fn select_simple_aggregate_with_groupby_non_column_expression_and_its_column_selected(
    ) {
        let sql = "SELECT age, MIN(first_name) FROM person GROUP BY age + 1";
        let err = logical_plan(sql).expect_err("query should have failed");
        assert_eq!("Plan(\"Projection references non-aggregate values: Expression #person.age could not be resolved from available columns: #person.age + Int64(1), #MIN(person.first_name)\")",
            format!("{:?}", err)
        );
    }

    #[test]
    fn select_simple_aggregate_nested_in_binary_expr_with_groupby() {
        quick_test(
            "SELECT state, MIN(age) < 10 FROM person GROUP BY state",
            "Projection: #person.state, #MIN(person.age) < Int64(10)\
             \n  Aggregate: groupBy=[[#person.state]], aggr=[[MIN(#person.age)]]\
             \n    TableScan: person projection=None",
        );
    }

    #[test]
    fn select_simple_aggregate_and_nested_groupby_column() {
        quick_test(
            "SELECT age + 1, MAX(first_name) FROM person GROUP BY age",
            "Projection: #person.age + Int64(1), #MAX(person.first_name)\
             \n  Aggregate: groupBy=[[#person.age]], aggr=[[MAX(#person.first_name)]]\
             \n    TableScan: person projection=None",
        );
    }

    #[test]
    fn select_aggregate_compounded_with_groupby_column() {
        quick_test(
            "SELECT age + MIN(salary) FROM person GROUP BY age",
            "Projection: #person.age + #MIN(person.salary)\
             \n  Aggregate: groupBy=[[#person.age]], aggr=[[MIN(#person.salary)]]\
             \n    TableScan: person projection=None",
        );
    }

    #[test]
    fn select_aggregate_with_non_column_inner_expression_with_groupby() {
        quick_test(
            "SELECT state, MIN(age + 1) FROM person GROUP BY state",
            "Projection: #person.state, #MIN(person.age + Int64(1))\
            \n  Aggregate: groupBy=[[#person.state]], aggr=[[MIN(#person.age + Int64(1))]]\
            \n    TableScan: person projection=None",
        );
    }

    #[test]
    fn test_wildcard() {
        quick_test(
            "SELECT * from person",
            "Projection: #person.id, #person.first_name, #person.last_name, #person.age, #person.state, #person.salary, #person.birth_date, #person.😀\
            \n  TableScan: person projection=None",
        );
    }

    #[test]
    fn select_count_one() {
        let sql = "SELECT COUNT(1) FROM person";
        let expected = "Projection: #COUNT(UInt8(1))\
                        \n  Aggregate: groupBy=[[]], aggr=[[COUNT(UInt8(1))]]\
                        \n    TableScan: person projection=None";
        quick_test(sql, expected);
    }

    #[test]
    fn select_count_column() {
        let sql = "SELECT COUNT(id) FROM person";
        let expected = "Projection: #COUNT(person.id)\
                        \n  Aggregate: groupBy=[[]], aggr=[[COUNT(#person.id)]]\
                        \n    TableScan: person projection=None";
        quick_test(sql, expected);
    }

    #[test]
    fn select_approx_median() {
        let sql = "SELECT approx_median(age) FROM person";
        let expected = "Projection: #APPROXPERCENTILECONT(person.age,Float64(0.5))\
                        \n  Aggregate: groupBy=[[]], aggr=[[APPROXPERCENTILECONT(#person.age, Float64(0.5))]]\
                        \n    TableScan: person projection=None";
        quick_test(sql, expected);
    }

    #[test]
    fn select_scalar_func() {
        let sql = "SELECT sqrt(age) FROM person";
        let expected = "Projection: sqrt(#person.age)\
                        \n  TableScan: person projection=None";
        quick_test(sql, expected);
    }

    #[test]
    fn select_aliased_scalar_func() {
        let sql = "SELECT sqrt(person.age) AS square_people FROM person";
        let expected = "Projection: sqrt(#person.age) AS square_people\
                        \n  TableScan: person projection=None";
        quick_test(sql, expected);
    }

    #[test]
    fn select_where_nullif_division() {
        let sql = "SELECT c3/(c4+c5) \
                   FROM aggregate_test_100 WHERE c3/nullif(c4+c5, 0) > 0.1";
        let expected = "Projection: #aggregate_test_100.c3 / #aggregate_test_100.c4 + #aggregate_test_100.c5\
            \n  Filter: #aggregate_test_100.c3 / nullif(#aggregate_test_100.c4 + #aggregate_test_100.c5, Int64(0)) > Float64(0.1)\
            \n    TableScan: aggregate_test_100 projection=None";
        quick_test(sql, expected);
    }

    #[test]
    fn select_where_with_negative_operator() {
        let sql = "SELECT c3 FROM aggregate_test_100 WHERE c3 > -0.1 AND -c4 > 0";
        let expected = "Projection: #aggregate_test_100.c3\
            \n  Filter: #aggregate_test_100.c3 > Float64(-0.1) AND (- #aggregate_test_100.c4) > Int64(0)\
            \n    TableScan: aggregate_test_100 projection=None";
        quick_test(sql, expected);
    }

    #[test]
    fn select_where_with_positive_operator() {
        let sql = "SELECT c3 FROM aggregate_test_100 WHERE c3 > +0.1 AND +c4 > 0";
        let expected = "Projection: #aggregate_test_100.c3\
            \n  Filter: #aggregate_test_100.c3 > Float64(0.1) AND #aggregate_test_100.c4 > Int64(0)\
            \n    TableScan: aggregate_test_100 projection=None";
        quick_test(sql, expected);
    }

    #[test]
    fn select_order_by_index() {
        let sql = "SELECT id FROM person ORDER BY 1";
        let expected = "Sort: #person.id ASC NULLS LAST\
                        \n  Projection: #person.id\
                        \n    TableScan: person projection=None";

        quick_test(sql, expected);
    }

    #[test]
    fn select_order_by_multiple_index() {
        let sql = "SELECT id, state, age FROM person ORDER BY 1, 3";
        let expected = "Sort: #person.id ASC NULLS LAST, #person.age ASC NULLS LAST\
                        \n  Projection: #person.id, #person.state, #person.age\
                        \n    TableScan: person projection=None";

        quick_test(sql, expected);
    }

    #[test]
    fn select_order_by_index_of_0() {
        let sql = "SELECT id FROM person ORDER BY 0";
        let err = logical_plan(sql).expect_err("query should have failed");
        assert_eq!(
            "Plan(\"Order by index starts at 1 for column indexes\")",
            format!("{:?}", err)
        );
    }

    #[test]
    fn select_order_by_index_oob() {
        let sql = "SELECT id FROM person ORDER BY 2";
        let err = logical_plan(sql).expect_err("query should have failed");
        assert_eq!(
            "Plan(\"Order by column out of bounds, specified: 2, max: 1\")",
            format!("{:?}", err)
        );
    }

    #[test]
    fn select_order_by() {
        let sql = "SELECT id FROM person ORDER BY id";
        let expected = "Sort: #person.id ASC NULLS LAST\
                        \n  Projection: #person.id\
                        \n    TableScan: person projection=None";
        quick_test(sql, expected);
    }

    #[test]
    fn select_order_by_desc() {
        let sql = "SELECT id FROM person ORDER BY id DESC";
        let expected = "Sort: #person.id DESC NULLS FIRST\
                        \n  Projection: #person.id\
                        \n    TableScan: person projection=None";
        quick_test(sql, expected);
    }

    #[test]
    fn select_order_by_nulls_last() {
        quick_test(
            "SELECT id FROM person ORDER BY id DESC NULLS LAST",
            "Sort: #person.id DESC NULLS LAST\
            \n  Projection: #person.id\
            \n    TableScan: person projection=None",
        );

        quick_test(
            "SELECT id FROM person ORDER BY id NULLS LAST",
            "Sort: #person.id ASC NULLS LAST\
            \n  Projection: #person.id\
            \n    TableScan: person projection=None",
        );
    }

    #[test]
    fn select_group_by() {
        let sql = "SELECT state FROM person GROUP BY state";
        let expected = "Projection: #person.state\
                        \n  Aggregate: groupBy=[[#person.state]], aggr=[[]]\
                        \n    TableScan: person projection=None";

        quick_test(sql, expected);
    }

    #[test]
    fn select_group_by_columns_not_in_select() {
        let sql = "SELECT MAX(age) FROM person GROUP BY state";
        let expected = "Projection: #MAX(person.age)\
                        \n  Aggregate: groupBy=[[#person.state]], aggr=[[MAX(#person.age)]]\
                        \n    TableScan: person projection=None";

        quick_test(sql, expected);
    }

    #[test]
    fn select_group_by_count_star() {
        let sql = "SELECT state, COUNT(*) FROM person GROUP BY state";
        let expected = "Projection: #person.state, #COUNT(UInt8(1))\
                        \n  Aggregate: groupBy=[[#person.state]], aggr=[[COUNT(UInt8(1))]]\
                        \n    TableScan: person projection=None";

        quick_test(sql, expected);
    }

    #[test]
    fn select_group_by_needs_projection() {
        let sql = "SELECT COUNT(state), state FROM person GROUP BY state";
        let expected = "\
        Projection: #COUNT(person.state), #person.state\
        \n  Aggregate: groupBy=[[#person.state]], aggr=[[COUNT(#person.state)]]\
        \n    TableScan: person projection=None";

        quick_test(sql, expected);
    }

    #[test]
    fn select_7480_1() {
        let sql = "SELECT c1, MIN(c12) FROM aggregate_test_100 GROUP BY c1, c13";
        let expected = "Projection: #aggregate_test_100.c1, #MIN(aggregate_test_100.c12)\
                       \n  Aggregate: groupBy=[[#aggregate_test_100.c1, #aggregate_test_100.c13]], aggr=[[MIN(#aggregate_test_100.c12)]]\
                       \n    TableScan: aggregate_test_100 projection=None";
        quick_test(sql, expected);
    }

    #[test]
    fn select_7480_2() {
        let sql = "SELECT c1, c13, MIN(c12) FROM aggregate_test_100 GROUP BY c1";
        let err = logical_plan(sql).expect_err("query should have failed");
        assert_eq!(
            "Plan(\"Projection references non-aggregate values: \
            Expression #aggregate_test_100.c13 could not be resolved from available columns: \
            #aggregate_test_100.c1, #MIN(aggregate_test_100.c12)\")",
            format!("{:?}", err)
        );
    }

    #[test]
    fn create_external_table_csv() {
        let sql = "CREATE EXTERNAL TABLE t(c1 int) STORED AS CSV LOCATION 'foo.csv'";
        let expected = "CreateExternalTable: \"t\"";
        quick_test(sql, expected);
    }

    #[test]
    fn create_external_table_csv_no_schema() {
        let sql = "CREATE EXTERNAL TABLE t STORED AS CSV LOCATION 'foo.csv'";
        let expected = "CreateExternalTable: \"t\"";
        quick_test(sql, expected);
    }

    #[test]
    fn create_external_table_parquet() {
        let sql =
            "CREATE EXTERNAL TABLE t(c1 int) STORED AS PARQUET LOCATION 'foo.parquet'";
        let err = logical_plan(sql).expect_err("query should have failed");
        assert_eq!(
            "Plan(\"Column definitions can not be specified for PARQUET files.\")",
            format!("{:?}", err)
        );
    }

    #[test]
    fn create_external_table_parquet_no_schema() {
        let sql = "CREATE EXTERNAL TABLE t STORED AS PARQUET LOCATION 'foo.parquet'";
        let expected = "CreateExternalTable: \"t\"";
        quick_test(sql, expected);
    }

    #[test]
    fn equijoin_explicit_syntax() {
        let sql = "SELECT id, order_id \
            FROM person \
            JOIN orders \
            ON id = customer_id";
        let expected = "Projection: #person.id, #orders.order_id\
        \n  Inner Join: #person.id = #orders.customer_id\
        \n    TableScan: person projection=None\
        \n    TableScan: orders projection=None";
        quick_test(sql, expected);
    }

    #[test]
    fn equijoin_unsupported_expression() {
        let sql = "SELECT id, order_id \
            FROM person \
            JOIN orders \
            ON id = customer_id AND order_id > 1 ";
        let expected = "Projection: #person.id, #orders.order_id\
        \n  Filter: #orders.order_id > Int64(1)\
        \n    Inner Join: #person.id = #orders.customer_id\
        \n      TableScan: person projection=None\
        \n      TableScan: orders projection=None";
        quick_test(sql, expected);
    }

    #[test]
    fn left_equijoin_unsupported_expression() {
        let sql = "SELECT id, order_id \
            FROM person \
            LEFT JOIN orders \
            ON id = customer_id AND order_id > 1";
        let expected = "Projection: #person.id, #orders.order_id\
        \n  Left Join: #person.id = #orders.customer_id\
        \n    TableScan: person projection=None\
        \n    Filter: #orders.order_id > Int64(1)\
        \n      TableScan: orders projection=None";
        quick_test(sql, expected);
    }

    #[test]
    fn right_equijoin_unsupported_expression() {
        let sql = "SELECT id, order_id \
            FROM person \
            RIGHT JOIN orders \
            ON id = customer_id AND id > 1";
        let expected = "Projection: #person.id, #orders.order_id\
        \n  Right Join: #person.id = #orders.customer_id\
        \n    Filter: #person.id > Int64(1)\
        \n      TableScan: person projection=None\
        \n    TableScan: orders projection=None";
        quick_test(sql, expected);
    }

    #[test]
    fn join_with_table_name() {
        let sql = "SELECT id, order_id \
            FROM person \
            JOIN orders \
            ON person.id = orders.customer_id";
        let expected = "Projection: #person.id, #orders.order_id\
        \n  Inner Join: #person.id = #orders.customer_id\
        \n    TableScan: person projection=None\
        \n    TableScan: orders projection=None";
        quick_test(sql, expected);
    }

    #[test]
    fn join_with_using() {
        let sql = "SELECT person.first_name, id \
            FROM person \
            JOIN person as person2 \
            USING (id)";
        let expected = "Projection: #person.first_name, #person.id\
        \n  Inner Join: Using #person.id = #person2.id\
        \n    TableScan: person projection=None\
        \n    SubqueryAlias: person2\
        \n      TableScan: person projection=None";
        quick_test(sql, expected);
    }

    #[test]
    fn project_wildcard_on_join_with_using() {
        let sql = "SELECT * \
            FROM lineitem \
            JOIN lineitem as lineitem2 \
            USING (l_item_id)";
        let expected = "Projection: #lineitem.l_item_id, #lineitem.l_description, #lineitem.price, #lineitem2.l_description, #lineitem2.price\
        \n  Inner Join: Using #lineitem.l_item_id = #lineitem2.l_item_id\
        \n    TableScan: lineitem projection=None\
        \n    SubqueryAlias: lineitem2\
        \n      TableScan: lineitem projection=None";
        quick_test(sql, expected);
    }

    #[test]
    fn equijoin_explicit_syntax_3_tables() {
        let sql = "SELECT id, order_id, l_description \
            FROM person \
            JOIN orders ON id = customer_id \
            JOIN lineitem ON o_item_id = l_item_id";
        let expected =
            "Projection: #person.id, #orders.order_id, #lineitem.l_description\
            \n  Inner Join: #orders.o_item_id = #lineitem.l_item_id\
            \n    Inner Join: #person.id = #orders.customer_id\
            \n      TableScan: person projection=None\
            \n      TableScan: orders projection=None\
            \n    TableScan: lineitem projection=None";
        quick_test(sql, expected);
    }

    #[test]
    fn boolean_literal_in_condition_expression() {
        let sql = "SELECT order_id \
        FROM orders \
        WHERE delivered = false OR delivered = true";
        let expected = "Projection: #orders.order_id\
            \n  Filter: #orders.delivered = Boolean(false) OR #orders.delivered = Boolean(true)\
            \n    TableScan: orders projection=None";
        quick_test(sql, expected);
    }

    #[test]
    fn union() {
        let sql = "SELECT order_id from orders UNION SELECT order_id FROM orders";
        let expected = "Projection: #order_id\
        \n  Aggregate: groupBy=[[#order_id]], aggr=[[]]\
        \n    Union\n      Projection: #orders.order_id\
        \n        TableScan: orders projection=None\
        \n      Projection: #orders.order_id\
        \n        TableScan: orders projection=None";
        quick_test(sql, expected);
    }

    #[test]
    fn union_all() {
        let sql = "SELECT order_id from orders UNION ALL SELECT order_id FROM orders";
        let expected = "Union\
            \n  Projection: #orders.order_id\
            \n    TableScan: orders projection=None\
            \n  Projection: #orders.order_id\
            \n    TableScan: orders projection=None";
        quick_test(sql, expected);
    }

    #[test]
    fn union_4_combined_in_one() {
        let sql = "SELECT order_id from orders
                    UNION ALL SELECT order_id FROM orders
                    UNION ALL SELECT order_id FROM orders
                    UNION ALL SELECT order_id FROM orders";
        let expected = "Union\
            \n  Projection: #orders.order_id\
            \n    TableScan: orders projection=None\
            \n  Projection: #orders.order_id\
            \n    TableScan: orders projection=None\
            \n  Projection: #orders.order_id\
            \n    TableScan: orders projection=None\
            \n  Projection: #orders.order_id\
            \n    TableScan: orders projection=None";
        quick_test(sql, expected);
    }

    #[test]
    fn union_with_different_column_names() {
        let sql = "SELECT order_id from orders UNION ALL SELECT customer_id FROM orders";
        let expected = "Union\
            \n  Projection: #orders.order_id\
            \n    TableScan: orders projection=None\
            \n  Projection: #orders.customer_id\
            \n    TableScan: orders projection=None";
        quick_test(sql, expected);
    }

    #[test]
    fn union_values_with_no_alias() {
        let sql = "SELECT 1, 2 UNION ALL SELECT 3, 4";
        let expected = "Union\
            \n  Projection: Int64(1) AS column0, Int64(2) AS column1\
            \n    EmptyRelation\
            \n  Projection: Int64(3) AS column0, Int64(4) AS column1\
            \n    EmptyRelation";
        quick_test(sql, expected);
    }

    #[test]
    fn union_with_incompatible_data_type() {
        let sql = "SELECT interval '1 year 1 day' UNION ALL SELECT 1";
        let err = logical_plan(sql).expect_err("query should have failed");
        assert_eq!(
            "Plan(\"Column Int64(1) (type: Int64) is \
            not compatible with column IntervalMonthDayNano\
            (\\\"950737950189618795196236955648\\\") \
            (type: Interval(MonthDayNano))\")",
            format!("{:?}", err)
        );
    }

    #[test]
    fn empty_over() {
        let sql = "SELECT order_id, MAX(order_id) OVER () from orders";
        let expected = "\
        Projection: #orders.order_id, #MAX(orders.order_id)\
        \n  WindowAggr: windowExpr=[[MAX(#orders.order_id)]]\
        \n    TableScan: orders projection=None";
        quick_test(sql, expected);
    }

    #[test]
    fn empty_over_with_alias() {
        let sql = "SELECT order_id oid, MAX(order_id) OVER () max_oid from orders";
        let expected = "\
        Projection: #orders.order_id AS oid, #MAX(orders.order_id) AS max_oid\
        \n  WindowAggr: windowExpr=[[MAX(#orders.order_id)]]\
        \n    TableScan: orders projection=None";
        quick_test(sql, expected);
    }

    #[test]
    fn empty_over_dup_with_alias() {
        let sql = "SELECT order_id oid, MAX(order_id) OVER () max_oid, MAX(order_id) OVER () max_oid_dup from orders";
        let expected = "\
        Projection: #orders.order_id AS oid, #MAX(orders.order_id) AS max_oid, #MAX(orders.order_id) AS max_oid_dup\
        \n  WindowAggr: windowExpr=[[MAX(#orders.order_id)]]\
        \n    TableScan: orders projection=None";
        quick_test(sql, expected);
    }

    #[test]
    fn empty_over_dup_with_different_sort() {
        let sql = "SELECT order_id oid, MAX(order_id) OVER (), MAX(order_id) OVER (ORDER BY order_id) from orders";
        let expected = "\
        Projection: #orders.order_id AS oid, #MAX(orders.order_id), #MAX(orders.order_id) ORDER BY [#orders.order_id ASC NULLS LAST]\
        \n  WindowAggr: windowExpr=[[MAX(#orders.order_id)]]\
        \n    WindowAggr: windowExpr=[[MAX(#orders.order_id) ORDER BY [#orders.order_id ASC NULLS LAST]]]\
        \n      TableScan: orders projection=None";
        quick_test(sql, expected);
    }

    #[test]
    fn empty_over_plus() {
        let sql = "SELECT order_id, MAX(qty * 1.1) OVER () from orders";
        let expected = "\
        Projection: #orders.order_id, #MAX(orders.qty * Float64(1.1))\
        \n  WindowAggr: windowExpr=[[MAX(#orders.qty * Float64(1.1))]]\
        \n    TableScan: orders projection=None";
        quick_test(sql, expected);
    }

    #[test]
    fn empty_over_multiple() {
        let sql =
            "SELECT order_id, MAX(qty) OVER (), min(qty) over (), aVg(qty) OVER () from orders";
        let expected = "\
        Projection: #orders.order_id, #MAX(orders.qty), #MIN(orders.qty), #AVG(orders.qty)\
        \n  WindowAggr: windowExpr=[[MAX(#orders.qty), MIN(#orders.qty), AVG(#orders.qty)]]\
        \n    TableScan: orders projection=None";
        quick_test(sql, expected);
    }

    /// psql result
    /// ```
    ///                               QUERY PLAN
    /// ----------------------------------------------------------------------
    /// WindowAgg  (cost=69.83..87.33 rows=1000 width=8)
    ///   ->  Sort  (cost=69.83..72.33 rows=1000 width=8)
    ///         Sort Key: order_id
    ///         ->  Seq Scan on orders  (cost=0.00..20.00 rows=1000 width=8)
    /// ```
    #[test]
    fn over_partition_by() {
        let sql = "SELECT order_id, MAX(qty) OVER (PARTITION BY order_id) from orders";
        let expected = "\
        Projection: #orders.order_id, #MAX(orders.qty) PARTITION BY [#orders.order_id]\
        \n  WindowAggr: windowExpr=[[MAX(#orders.qty) PARTITION BY [#orders.order_id]]]\
        \n    TableScan: orders projection=None";
        quick_test(sql, expected);
    }

    /// psql result
    /// ```
    ///                                     QUERY PLAN
    /// ----------------------------------------------------------------------------------
    /// WindowAgg  (cost=137.16..154.66 rows=1000 width=12)
    /// ->  Sort  (cost=137.16..139.66 rows=1000 width=12)
    ///         Sort Key: order_id
    ///         ->  WindowAgg  (cost=69.83..87.33 rows=1000 width=12)
    ///             ->  Sort  (cost=69.83..72.33 rows=1000 width=8)
    ///                     Sort Key: order_id DESC
    ///                     ->  Seq Scan on orders  (cost=0.00..20.00 rows=1000 width=8)
    /// ```
    #[test]
    fn over_order_by() {
        let sql = "SELECT order_id, MAX(qty) OVER (ORDER BY order_id), MIN(qty) OVER (ORDER BY order_id DESC) from orders";
        let expected = "\
        Projection: #orders.order_id, #MAX(orders.qty) ORDER BY [#orders.order_id ASC NULLS LAST], #MIN(orders.qty) ORDER BY [#orders.order_id DESC NULLS FIRST]\
        \n  WindowAggr: windowExpr=[[MAX(#orders.qty) ORDER BY [#orders.order_id ASC NULLS LAST]]]\
        \n    WindowAggr: windowExpr=[[MIN(#orders.qty) ORDER BY [#orders.order_id DESC NULLS FIRST]]]\
        \n      TableScan: orders projection=None";
        quick_test(sql, expected);
    }

    #[test]
    fn over_order_by_with_window_frame_double_end() {
        let sql = "SELECT order_id, MAX(qty) OVER (ORDER BY order_id ROWS BETWEEN 3 PRECEDING and 3 FOLLOWING), MIN(qty) OVER (ORDER BY order_id DESC) from orders";
        let expected = "\
        Projection: #orders.order_id, #MAX(orders.qty) ORDER BY [#orders.order_id ASC NULLS LAST] ROWS BETWEEN 3 PRECEDING AND 3 FOLLOWING, #MIN(orders.qty) ORDER BY [#orders.order_id DESC NULLS FIRST]\
        \n  WindowAggr: windowExpr=[[MAX(#orders.qty) ORDER BY [#orders.order_id ASC NULLS LAST] ROWS BETWEEN 3 PRECEDING AND 3 FOLLOWING]]\
        \n    WindowAggr: windowExpr=[[MIN(#orders.qty) ORDER BY [#orders.order_id DESC NULLS FIRST]]]\
        \n      TableScan: orders projection=None";
        quick_test(sql, expected);
    }

    #[test]
    fn over_order_by_with_window_frame_single_end() {
        let sql = "SELECT order_id, MAX(qty) OVER (ORDER BY order_id ROWS 3 PRECEDING), MIN(qty) OVER (ORDER BY order_id DESC) from orders";
        let expected = "\
        Projection: #orders.order_id, #MAX(orders.qty) ORDER BY [#orders.order_id ASC NULLS LAST] ROWS BETWEEN 3 PRECEDING AND CURRENT ROW, #MIN(orders.qty) ORDER BY [#orders.order_id DESC NULLS FIRST]\
        \n  WindowAggr: windowExpr=[[MAX(#orders.qty) ORDER BY [#orders.order_id ASC NULLS LAST] ROWS BETWEEN 3 PRECEDING AND CURRENT ROW]]\
        \n    WindowAggr: windowExpr=[[MIN(#orders.qty) ORDER BY [#orders.order_id DESC NULLS FIRST]]]\
        \n      TableScan: orders projection=None";
        quick_test(sql, expected);
    }

    #[test]
    fn over_order_by_with_window_frame_range_value_check() {
        let sql = "SELECT order_id, MAX(qty) OVER (ORDER BY order_id RANGE 3 PRECEDING) from orders";
        let err = logical_plan(sql).expect_err("query should have failed");
        assert_eq!(
            "NotImplemented(\"With WindowFrameUnits=RANGE, the bound cannot be 3 PRECEDING or FOLLOWING at the moment\")",
            format!("{:?}", err)
        );
    }

    #[test]
    fn over_order_by_with_window_frame_range_order_by_check() {
        let sql =
            "SELECT order_id, MAX(qty) OVER (RANGE UNBOUNDED PRECEDING) from orders";
        let err = logical_plan(sql).expect_err("query should have failed");
        assert_eq!(
            "Plan(\"With window frame of type RANGE, the order by expression must be of length 1, got 0\")",
            format!("{:?}", err)
        );
    }

    #[test]
    fn over_order_by_with_window_frame_range_order_by_check_2() {
        let sql =
            "SELECT order_id, MAX(qty) OVER (ORDER BY order_id, qty RANGE UNBOUNDED PRECEDING) from orders";
        let err = logical_plan(sql).expect_err("query should have failed");
        assert_eq!(
            "Plan(\"With window frame of type RANGE, the order by expression must be of length 1, got 2\")",
            format!("{:?}", err)
        );
    }

    #[test]
    fn over_order_by_with_window_frame_single_end_groups() {
        let sql = "SELECT order_id, MAX(qty) OVER (ORDER BY order_id GROUPS 3 PRECEDING), MIN(qty) OVER (ORDER BY order_id DESC) from orders";
        let expected = "\
        Projection: #orders.order_id, #MAX(orders.qty) ORDER BY [#orders.order_id ASC NULLS LAST] GROUPS BETWEEN 3 PRECEDING AND CURRENT ROW, #MIN(orders.qty) ORDER BY [#orders.order_id DESC NULLS FIRST]\
        \n  WindowAggr: windowExpr=[[MAX(#orders.qty) ORDER BY [#orders.order_id ASC NULLS LAST] GROUPS BETWEEN 3 PRECEDING AND CURRENT ROW]]\
        \n    WindowAggr: windowExpr=[[MIN(#orders.qty) ORDER BY [#orders.order_id DESC NULLS FIRST]]]\
        \n      TableScan: orders projection=None";
        quick_test(sql, expected);
    }

    /// psql result
    /// ```
    ///                                     QUERY PLAN
    /// -----------------------------------------------------------------------------------
    /// WindowAgg  (cost=142.16..162.16 rows=1000 width=16)
    ///   ->  Sort  (cost=142.16..144.66 rows=1000 width=16)
    ///         Sort Key: order_id
    ///         ->  WindowAgg  (cost=72.33..92.33 rows=1000 width=16)
    ///               ->  Sort  (cost=72.33..74.83 rows=1000 width=12)
    ///                     Sort Key: ((order_id + 1))
    ///                     ->  Seq Scan on orders  (cost=0.00..22.50 rows=1000 width=12)
    /// ```
    #[test]
    fn over_order_by_two_sort_keys() {
        let sql = "SELECT order_id, MAX(qty) OVER (ORDER BY order_id), MIN(qty) OVER (ORDER BY (order_id + 1)) from orders";
        let expected = "\
        Projection: #orders.order_id, #MAX(orders.qty) ORDER BY [#orders.order_id ASC NULLS LAST], #MIN(orders.qty) ORDER BY [#orders.order_id + Int64(1) ASC NULLS LAST]\
        \n  WindowAggr: windowExpr=[[MAX(#orders.qty) ORDER BY [#orders.order_id ASC NULLS LAST]]]\
        \n    WindowAggr: windowExpr=[[MIN(#orders.qty) ORDER BY [#orders.order_id + Int64(1) ASC NULLS LAST]]]\
        \n      TableScan: orders projection=None";
        quick_test(sql, expected);
    }

    /// psql result
    /// ```
    ///                                        QUERY PLAN
    /// ----------------------------------------------------------------------------------------
    /// WindowAgg  (cost=139.66..172.16 rows=1000 width=24)
    ///   ->  WindowAgg  (cost=139.66..159.66 rows=1000 width=16)
    ///         ->  Sort  (cost=139.66..142.16 rows=1000 width=12)
    ///               Sort Key: qty, order_id
    ///               ->  WindowAgg  (cost=69.83..89.83 rows=1000 width=12)
    ///                     ->  Sort  (cost=69.83..72.33 rows=1000 width=8)
    ///                           Sort Key: order_id, qty
    ///                           ->  Seq Scan on orders  (cost=0.00..20.00 rows=1000 width=8)
    /// ```
    #[test]
    fn over_order_by_sort_keys_sorting() {
        let sql = "SELECT order_id, MAX(qty) OVER (ORDER BY qty, order_id), SUM(qty) OVER (), MIN(qty) OVER (ORDER BY order_id, qty) from orders";
        let expected = "\
        Projection: #orders.order_id, #MAX(orders.qty) ORDER BY [#orders.qty ASC NULLS LAST, #orders.order_id ASC NULLS LAST], #SUM(orders.qty), #MIN(orders.qty) ORDER BY [#orders.order_id ASC NULLS LAST, #orders.qty ASC NULLS LAST]\
        \n  WindowAggr: windowExpr=[[SUM(#orders.qty)]]\
        \n    WindowAggr: windowExpr=[[MAX(#orders.qty) ORDER BY [#orders.qty ASC NULLS LAST, #orders.order_id ASC NULLS LAST]]]\
        \n      WindowAggr: windowExpr=[[MIN(#orders.qty) ORDER BY [#orders.order_id ASC NULLS LAST, #orders.qty ASC NULLS LAST]]]\
        \n        TableScan: orders projection=None";
        quick_test(sql, expected);
    }

    /// psql result
    /// ```
    ///                                     QUERY PLAN
    /// ----------------------------------------------------------------------------------
    /// WindowAgg  (cost=69.83..117.33 rows=1000 width=24)
    ///   ->  WindowAgg  (cost=69.83..104.83 rows=1000 width=16)
    ///         ->  WindowAgg  (cost=69.83..89.83 rows=1000 width=12)
    ///               ->  Sort  (cost=69.83..72.33 rows=1000 width=8)
    ///                     Sort Key: order_id, qty
    ///                     ->  Seq Scan on orders  (cost=0.00..20.00 rows=1000 width=8)
    /// ```
    ///
    /// FIXME: for now we are not detecting prefix of sorting keys in order to save one sort exec phase
    #[test]
    fn over_order_by_sort_keys_sorting_prefix_compacting() {
        let sql = "SELECT order_id, MAX(qty) OVER (ORDER BY order_id), SUM(qty) OVER (), MIN(qty) OVER (ORDER BY order_id, qty) from orders";
        let expected = "\
        Projection: #orders.order_id, #MAX(orders.qty) ORDER BY [#orders.order_id ASC NULLS LAST], #SUM(orders.qty), #MIN(orders.qty) ORDER BY [#orders.order_id ASC NULLS LAST, #orders.qty ASC NULLS LAST]\
        \n  WindowAggr: windowExpr=[[SUM(#orders.qty)]]\
        \n    WindowAggr: windowExpr=[[MAX(#orders.qty) ORDER BY [#orders.order_id ASC NULLS LAST]]]\
        \n      WindowAggr: windowExpr=[[MIN(#orders.qty) ORDER BY [#orders.order_id ASC NULLS LAST, #orders.qty ASC NULLS LAST]]]\
        \n        TableScan: orders projection=None";
        quick_test(sql, expected);
    }

    /// psql result
    /// ```
    ///                                        QUERY PLAN
    /// ----------------------------------------------------------------------------------------
    /// WindowAgg  (cost=139.66..172.16 rows=1000 width=24)
    ///   ->  WindowAgg  (cost=139.66..159.66 rows=1000 width=16)
    ///         ->  Sort  (cost=139.66..142.16 rows=1000 width=12)
    ///               Sort Key: order_id, qty
    ///               ->  WindowAgg  (cost=69.83..89.83 rows=1000 width=12)
    ///                     ->  Sort  (cost=69.83..72.33 rows=1000 width=8)
    ///                           Sort Key: qty, order_id
    ///                           ->  Seq Scan on orders  (cost=0.00..20.00 rows=1000 width=8)
    /// ```
    ///
    /// FIXME: for now we are not detecting prefix of sorting keys in order to re-arrange with global
    /// sort
    #[test]
    fn over_order_by_sort_keys_sorting_global_order_compacting() {
        let sql = "SELECT order_id, MAX(qty) OVER (ORDER BY qty, order_id), SUM(qty) OVER (), MIN(qty) OVER (ORDER BY order_id, qty) from orders ORDER BY order_id";
        let expected = "\
        Sort: #orders.order_id ASC NULLS LAST\
        \n  Projection: #orders.order_id, #MAX(orders.qty) ORDER BY [#orders.qty ASC NULLS LAST, #orders.order_id ASC NULLS LAST], #SUM(orders.qty), #MIN(orders.qty) ORDER BY [#orders.order_id ASC NULLS LAST, #orders.qty ASC NULLS LAST]\
        \n    WindowAggr: windowExpr=[[SUM(#orders.qty)]]\
        \n      WindowAggr: windowExpr=[[MAX(#orders.qty) ORDER BY [#orders.qty ASC NULLS LAST, #orders.order_id ASC NULLS LAST]]]\
        \n        WindowAggr: windowExpr=[[MIN(#orders.qty) ORDER BY [#orders.order_id ASC NULLS LAST, #orders.qty ASC NULLS LAST]]]\
        \n          TableScan: orders projection=None";
        quick_test(sql, expected);
    }

    /// psql result
    /// ```
    ///                               QUERY PLAN
    /// ----------------------------------------------------------------------
    /// WindowAgg  (cost=69.83..89.83 rows=1000 width=12)
    ///   ->  Sort  (cost=69.83..72.33 rows=1000 width=8)
    ///         Sort Key: order_id, qty
    ///         ->  Seq Scan on orders  (cost=0.00..20.00 rows=1000 width=8)
    /// ```
    #[test]
    fn over_partition_by_order_by() {
        let sql =
            "SELECT order_id, MAX(qty) OVER (PARTITION BY order_id ORDER BY qty) from orders";
        let expected = "\
        Projection: #orders.order_id, #MAX(orders.qty) PARTITION BY [#orders.order_id] ORDER BY [#orders.qty ASC NULLS LAST]\
        \n  WindowAggr: windowExpr=[[MAX(#orders.qty) PARTITION BY [#orders.order_id] ORDER BY [#orders.qty ASC NULLS LAST]]]\
        \n    TableScan: orders projection=None";
        quick_test(sql, expected);
    }

    /// psql result
    /// ```
    ///                               QUERY PLAN
    /// ----------------------------------------------------------------------
    /// WindowAgg  (cost=69.83..89.83 rows=1000 width=12)
    ///   ->  Sort  (cost=69.83..72.33 rows=1000 width=8)
    ///         Sort Key: order_id, qty
    ///         ->  Seq Scan on orders  (cost=0.00..20.00 rows=1000 width=8)
    /// ```
    #[test]
    fn over_partition_by_order_by_no_dup() {
        let sql =
            "SELECT order_id, MAX(qty) OVER (PARTITION BY order_id, qty ORDER BY qty) from orders";
        let expected = "\
        Projection: #orders.order_id, #MAX(orders.qty) PARTITION BY [#orders.order_id, #orders.qty] ORDER BY [#orders.qty ASC NULLS LAST]\
        \n  WindowAggr: windowExpr=[[MAX(#orders.qty) PARTITION BY [#orders.order_id, #orders.qty] ORDER BY [#orders.qty ASC NULLS LAST]]]\
        \n    TableScan: orders projection=None";
        quick_test(sql, expected);
    }

    /// psql result
    /// ```
    ///                                     QUERY PLAN
    /// ----------------------------------------------------------------------------------
    /// WindowAgg  (cost=142.16..162.16 rows=1000 width=16)
    ///   ->  Sort  (cost=142.16..144.66 rows=1000 width=12)
    ///         Sort Key: qty, order_id
    ///         ->  WindowAgg  (cost=69.83..92.33 rows=1000 width=12)
    ///               ->  Sort  (cost=69.83..72.33 rows=1000 width=8)
    ///                     Sort Key: order_id, qty
    ///                     ->  Seq Scan on orders  (cost=0.00..20.00 rows=1000 width=8)
    /// ```
    #[test]
    fn over_partition_by_order_by_mix_up() {
        let sql =
            "SELECT order_id, MAX(qty) OVER (PARTITION BY order_id, qty ORDER BY qty), MIN(qty) OVER (PARTITION BY qty ORDER BY order_id) from orders";
        let expected = "\
        Projection: #orders.order_id, #MAX(orders.qty) PARTITION BY [#orders.order_id, #orders.qty] ORDER BY [#orders.qty ASC NULLS LAST], #MIN(orders.qty) PARTITION BY [#orders.qty] ORDER BY [#orders.order_id ASC NULLS LAST]\
        \n  WindowAggr: windowExpr=[[MIN(#orders.qty) PARTITION BY [#orders.qty] ORDER BY [#orders.order_id ASC NULLS LAST]]]\
        \n    WindowAggr: windowExpr=[[MAX(#orders.qty) PARTITION BY [#orders.order_id, #orders.qty] ORDER BY [#orders.qty ASC NULLS LAST]]]\
        \n      TableScan: orders projection=None";
        quick_test(sql, expected);
    }

    /// psql result
    /// ```
    ///                                  QUERY PLAN
    /// -----------------------------------------------------------------------------
    /// WindowAgg  (cost=69.83..109.83 rows=1000 width=24)
    ///   ->  WindowAgg  (cost=69.83..92.33 rows=1000 width=20)
    ///         ->  Sort  (cost=69.83..72.33 rows=1000 width=16)
    ///               Sort Key: order_id, qty, price
    ///               ->  Seq Scan on orders  (cost=0.00..20.00 rows=1000 width=16)
    /// ```
    /// FIXME: for now we are not detecting prefix of sorting keys in order to save one sort exec phase
    #[test]
    fn over_partition_by_order_by_mix_up_prefix() {
        let sql =
            "SELECT order_id, MAX(qty) OVER (PARTITION BY order_id ORDER BY qty), MIN(qty) OVER (PARTITION BY order_id, qty ORDER BY price) from orders";
        let expected = "\
        Projection: #orders.order_id, #MAX(orders.qty) PARTITION BY [#orders.order_id] ORDER BY [#orders.qty ASC NULLS LAST], #MIN(orders.qty) PARTITION BY [#orders.order_id, #orders.qty] ORDER BY [#orders.price ASC NULLS LAST]\
        \n  WindowAggr: windowExpr=[[MAX(#orders.qty) PARTITION BY [#orders.order_id] ORDER BY [#orders.qty ASC NULLS LAST]]]\
        \n    WindowAggr: windowExpr=[[MIN(#orders.qty) PARTITION BY [#orders.order_id, #orders.qty] ORDER BY [#orders.price ASC NULLS LAST]]]\
        \n      TableScan: orders projection=None";
        quick_test(sql, expected);
    }

    #[test]
    fn approx_median_window() {
        let sql =
            "SELECT order_id, APPROX_MEDIAN(qty) OVER(PARTITION BY order_id) from orders";
        let expected = "\
        Projection: #orders.order_id, #APPROXPERCENTILECONT(orders.qty,Float64(0.5)) PARTITION BY [#orders.order_id]\
        \n  WindowAggr: windowExpr=[[APPROXPERCENTILECONT(#orders.qty, Float64(0.5)) PARTITION BY [#orders.order_id]]]\
        \n    TableScan: orders projection=None";
        quick_test(sql, expected);
    }

    #[test]
    fn select_typedstring() {
        let sql = "SELECT date '2020-12-10' AS date FROM person";
        let expected = "Projection: CAST(Utf8(\"2020-12-10\") AS Date32) AS date\
            \n  TableScan: person projection=None";
        quick_test(sql, expected);
    }

    #[test]
    fn select_multibyte_column() {
        let sql = r#"SELECT "😀" FROM person"#;
        let expected = "Projection: #person.😀\
            \n  TableScan: person projection=None";
        quick_test(sql, expected);
    }

    fn logical_plan(sql: &str) -> Result<LogicalPlan> {
        let planner = SqlToRel::new(&MockContextProvider {});
        let result = DFParser::parse_sql(sql);
        let mut ast = result?;
        planner.statement_to_plan(ast.pop_front().unwrap())
    }

    /// Create logical plan, write with formatter, compare to expected output
    fn quick_test(sql: &str, expected: &str) {
        let plan = logical_plan(sql).unwrap();
        assert_eq!(format!("{:?}", plan), expected);
    }

    fn quick_test_with_limit_pushdown(sql: &str, expected: &str) {
        let plan = logical_plan(sql).unwrap();
        let rule = LimitPushDown::new();
        let optimized_plan = rule
            .optimize(&plan, &ExecutionProps::new())
            .expect("failed to optimize plan");
        let formatted_plan = format!("{:?}", optimized_plan);
        assert_eq!(formatted_plan, expected);
    }

    struct MockContextProvider {}

    impl ContextProvider for MockContextProvider {
        fn get_table_provider(
            &self,
            name: TableReference,
        ) -> Result<Arc<dyn TableProvider>> {
            let schema = match name.table() {
                "test" => Ok(Schema::new(vec![
                    Field::new("t_date32", DataType::Date32, false),
                    Field::new("t_date64", DataType::Date64, false),
                ])),
                "j1" => Ok(Schema::new(vec![
                    Field::new("j1_id", DataType::Int32, false),
                    Field::new("j1_string", DataType::Utf8, false),
                ])),
                "j2" => Ok(Schema::new(vec![
                    Field::new("j2_id", DataType::Int32, false),
                    Field::new("j2_string", DataType::Utf8, false),
                ])),
                "j3" => Ok(Schema::new(vec![
                    Field::new("j3_id", DataType::Int32, false),
                    Field::new("j3_string", DataType::Utf8, false),
                ])),
                "test_decimal" => Ok(Schema::new(vec![
                    Field::new("id", DataType::Int32, false),
                    Field::new("price", DataType::Decimal(10, 2), false),
                ])),
                "person" => Ok(Schema::new(vec![
                    Field::new("id", DataType::UInt32, false),
                    Field::new("first_name", DataType::Utf8, false),
                    Field::new("last_name", DataType::Utf8, false),
                    Field::new("age", DataType::Int32, false),
                    Field::new("state", DataType::Utf8, false),
                    Field::new("salary", DataType::Float64, false),
                    Field::new(
                        "birth_date",
                        DataType::Timestamp(TimeUnit::Nanosecond, None),
                        false,
                    ),
                    Field::new("😀", DataType::Int32, false),
                ])),
                "orders" => Ok(Schema::new(vec![
                    Field::new("order_id", DataType::UInt32, false),
                    Field::new("customer_id", DataType::UInt32, false),
                    Field::new("o_item_id", DataType::Utf8, false),
                    Field::new("qty", DataType::Int32, false),
                    Field::new("price", DataType::Float64, false),
                    Field::new("delivered", DataType::Boolean, false),
                ])),
                "lineitem" => Ok(Schema::new(vec![
                    Field::new("l_item_id", DataType::UInt32, false),
                    Field::new("l_description", DataType::Utf8, false),
                    Field::new("price", DataType::Float64, false),
                ])),
                "aggregate_test_100" => Ok(Schema::new(vec![
                    Field::new("c1", DataType::Utf8, false),
                    Field::new("c2", DataType::UInt32, false),
                    Field::new("c3", DataType::Int8, false),
                    Field::new("c4", DataType::Int16, false),
                    Field::new("c5", DataType::Int32, false),
                    Field::new("c6", DataType::Int64, false),
                    Field::new("c7", DataType::UInt8, false),
                    Field::new("c8", DataType::UInt16, false),
                    Field::new("c9", DataType::UInt32, false),
                    Field::new("c10", DataType::UInt64, false),
                    Field::new("c11", DataType::Float32, false),
                    Field::new("c12", DataType::Float64, false),
                    Field::new("c13", DataType::Utf8, false),
                ])),
                _ => Err(DataFusionError::Plan(format!(
                    "No table named: {} found",
                    name.table()
                ))),
            };

            match schema {
                Ok(t) => Ok(Arc::new(EmptyTable::new(Arc::new(t)))),
                Err(e) => Err(e),
            }
        }

        fn get_function_meta(&self, name: &str) -> Option<Arc<ScalarUDF>> {
            let f: ScalarFunctionImplementation =
                Arc::new(|_| Err(DataFusionError::NotImplemented("".to_string())));
            match name {
                "my_sqrt" => Some(Arc::new(create_udf(
                    "my_sqrt",
                    vec![DataType::Float64],
                    Arc::new(DataType::Float64),
                    Volatility::Immutable,
                    f,
                ))),
                _ => None,
            }
        }

        fn get_aggregate_meta(&self, _name: &str) -> Option<Arc<AggregateUDF>> {
            unimplemented!()
        }

        fn get_variable_type(&self, _: &[String]) -> Option<DataType> {
            unimplemented!()
        }
    }

    #[test]
    fn select_partially_qualified_column() {
        let sql = r#"SELECT person.first_name FROM public.person"#;
        let expected = "Projection: #public.person.first_name\
            \n  TableScan: public.person projection=None";
        quick_test(sql, expected);
    }

    #[test]
    fn cross_join_to_inner_join() {
        let sql = "select person.id from person, orders, lineitem where person.id = lineitem.l_item_id and orders.o_item_id = lineitem.l_description;";
        let expected = "Projection: #person.id\
                                 \n  Inner Join: #lineitem.l_description = #orders.o_item_id\
                                 \n    Inner Join: #person.id = #lineitem.l_item_id\
                                 \n      TableScan: person projection=None\
                                 \n      TableScan: lineitem projection=None\
                                 \n    TableScan: orders projection=None";
        quick_test(sql, expected);
    }

    #[test]
    fn cross_join_not_to_inner_join() {
        let sql = "select person.id from person, orders, lineitem where person.id = person.age;";
        let expected = "Projection: #person.id\
                                    \n  Filter: #person.id = #person.age\
                                    \n    CrossJoin:\
                                    \n      CrossJoin:\
                                    \n        TableScan: person projection=None\
                                    \n        TableScan: orders projection=None\
                                    \n      TableScan: lineitem projection=None";
        quick_test(sql, expected);
    }

    #[test]
    fn join_with_aliases() {
        let sql = "select peeps.id, folks.first_name from person as peeps join person as folks on peeps.id = folks.id";
        let expected = "Projection: #peeps.id, #folks.first_name\
                                    \n  Inner Join: #peeps.id = #folks.id\
                                    \n    SubqueryAlias: peeps\
                                    \n      TableScan: person projection=None\
                                    \n    SubqueryAlias: folks\
                                    \n      TableScan: person projection=None";
        quick_test(sql, expected);
    }

    #[test]
    fn cte_use_same_name_multiple_times() {
        let sql = "with a as (select * from person), a as (select * from orders) select * from a;";
        let expected = "SQL error: ParserError(\"WITH query name \\\"a\\\" specified more than once\")";
        let result = logical_plan(sql).err().unwrap();
        assert_eq!(expected, format!("{}", result));
    }

    #[test]
    fn date_plus_interval_in_projection() {
        let sql = "select t_date32 + interval '5 days' FROM test";
        let expected = "Projection: #test.t_date32 + IntervalDayTime(\"21474836480\")\
                            \n  TableScan: test projection=None";
        quick_test(sql, expected);
    }

    #[test]
    fn date_plus_interval_in_filter() {
        let sql = "select t_date64 FROM test \
                    WHERE t_date64 \
                    BETWEEN cast('1999-12-31' as date) \
                        AND cast('1999-12-31' as date) + interval '30 days'";
        let expected =
            "Projection: #test.t_date64\
            \n  Filter: #test.t_date64 BETWEEN CAST(Utf8(\"1999-12-31\") AS Date32) AND CAST(Utf8(\"1999-12-31\") AS Date32) + IntervalDayTime(\"128849018880\")\
            \n    TableScan: test projection=None";
        quick_test(sql, expected);
    }

    #[test]
    fn exists_subquery() {
        let sql = "SELECT id FROM person p WHERE EXISTS \
            (SELECT first_name FROM person \
            WHERE last_name = p.last_name \
            AND state = p.state)";

        let subquery_expected = "Subquery: Projection: #person.first_name\
        \n  Filter: #person.last_name = #p.last_name AND #person.state = #p.state\
        \n    TableScan: person projection=None";

        let expected = format!(
            "Projection: #p.id\
        \n  Filter: EXISTS ({})\
        \n    SubqueryAlias: p\
        \n      TableScan: person projection=None",
            subquery_expected
        );
        quick_test(sql, &expected);
    }

    #[test]
    fn exists_subquery_schema_outer_schema_overlap() {
        // both the outer query and the schema select from unaliased "person"
        let sql = "SELECT person.id FROM person, person p \
            WHERE person.id = p.id AND EXISTS \
            (SELECT person.first_name FROM person, person p2 \
            WHERE person.id = p2.id \
            AND person.last_name = p.last_name \
            AND person.state = p.state)";

        let subquery_expected = "Subquery: Projection: #person.first_name\
        \n  Filter: #person.last_name = #p.last_name AND #person.state = #p.state\
        \n    Inner Join: #person.id = #p2.id\
        \n      TableScan: person projection=None\
        \n      SubqueryAlias: p2\
        \n        TableScan: person projection=None";

        let expected = format!(
            "Projection: #person.id\
            \n  Filter: EXISTS ({})\
            \n    Inner Join: #person.id = #p.id\
            \n      TableScan: person projection=None\
            \n      SubqueryAlias: p\
            \n        TableScan: person projection=None",
            subquery_expected
        );
        quick_test(sql, &expected);
    }

    #[test]
    fn exists_subquery_wildcard() {
        let sql = "SELECT id FROM person p WHERE EXISTS \
            (SELECT * FROM person \
            WHERE last_name = p.last_name \
            AND state = p.state)";

        let subquery_expected = "Subquery: Projection: #person.id, #person.first_name, \
        #person.last_name, #person.age, #person.state, #person.salary, #person.birth_date, #person.😀\
            \n  Filter: #person.last_name = #p.last_name AND #person.state = #p.state\
            \n    TableScan: person projection=None";

        let expected = format!(
            "Projection: #p.id\
            \n  Filter: EXISTS ({})\
            \n    SubqueryAlias: p\
            \n      TableScan: person projection=None",
            subquery_expected
        );
        quick_test(sql, &expected);
    }

    #[test]
    fn in_subquery_uncorrelated() {
        let sql = "SELECT id FROM person p WHERE id IN \
            (SELECT id FROM person)";

        let subquery_expected = "Subquery: Projection: #person.id\
        \n  TableScan: person projection=None";

        let expected = format!(
            "Projection: #p.id\
            \n  Filter: #p.id IN ({})\
            \n    SubqueryAlias: p\
            \n      TableScan: person projection=None",
            subquery_expected
        );
        quick_test(sql, &expected);
    }

    #[test]
    fn not_in_subquery_correlated() {
        let sql = "SELECT id FROM person p WHERE id NOT IN \
            (SELECT id FROM person WHERE last_name = p.last_name AND state = 'CO')";

        let subquery_expected = "Subquery: Projection: #person.id\
        \n  Filter: #person.last_name = #p.last_name AND #person.state = Utf8(\"CO\")\
        \n    TableScan: person projection=None";

        let expected = format!(
            "Projection: #p.id\
            \n  Filter: #p.id NOT IN ({})\
            \n    SubqueryAlias: p\
            \n      TableScan: person projection=None",
            subquery_expected
        );
        quick_test(sql, &expected);
    }

    #[test]
    fn scalar_subquery() {
        let sql = "SELECT p.id, (SELECT MAX(id) FROM person WHERE last_name = p.last_name) FROM person p";

        let subquery_expected = "Subquery: Projection: #MAX(person.id)\
        \n  Aggregate: groupBy=[[]], aggr=[[MAX(#person.id)]]\
        \n    Filter: #person.last_name = #p.last_name\
        \n      TableScan: person projection=None";

        let expected = format!(
            "Projection: #p.id, ({})\
            \n  SubqueryAlias: p\
            \n    TableScan: person projection=None",
            subquery_expected
        );
        quick_test(sql, &expected);
    }

    #[test]
    fn scalar_subquery_reference_outer_field() {
        let sql = "SELECT j1_string, j2_string \
        FROM j1, j2 \
        WHERE j1_id = j2_id - 1 \
        AND j2_id < (SELECT count(*) \
            FROM j1, j3 \
            WHERE j2_id = j1_id \
            AND j1_id = j3_id)";

        let subquery = "Subquery: Projection: #COUNT(UInt8(1))\
            \n  Aggregate: groupBy=[[]], aggr=[[COUNT(UInt8(1))]]\
            \n    Filter: #j2.j2_id = #j1.j1_id\
            \n      Inner Join: #j1.j1_id = #j3.j3_id\
            \n        TableScan: j1 projection=None\
            \n        TableScan: j3 projection=None";

        let expected = format!(
            "Projection: #j1.j1_string, #j2.j2_string\
            \n  Filter: #j1.j1_id = #j2.j2_id - Int64(1) AND #j2.j2_id < ({})\
            \n    CrossJoin:\
            \n      TableScan: j1 projection=None\
            \n      TableScan: j2 projection=None",
            subquery
        );

        quick_test(sql, &expected);
    }

    #[tokio::test]
    async fn subquery_references_cte() {
        let sql = "WITH \
        cte AS (SELECT * FROM person) \
        SELECT * FROM person WHERE EXISTS (SELECT * FROM cte WHERE id = person.id)";

        let subquery = "Subquery: Projection: #cte.id, #cte.first_name, #cte.last_name, #cte.age, #cte.state, #cte.salary, #cte.birth_date, #cte.😀\
        \n  Filter: #cte.id = #person.id\
        \n    Projection: #person.id, #person.first_name, #person.last_name, #person.age, #person.state, #person.salary, #person.birth_date, #person.😀, alias=cte\
        \n      TableScan: person projection=None";

        let expected = format!("Projection: #person.id, #person.first_name, #person.last_name, #person.age, #person.state, #person.salary, #person.birth_date, #person.😀\
        \n  Filter: EXISTS ({})\
        \n    TableScan: person projection=None", subquery);

        quick_test(sql, &expected)
    }

    #[tokio::test]
    async fn aggregate_with_rollup() {
        let sql = "SELECT id, state, age, COUNT(*) FROM person GROUP BY id, ROLLUP (state, age)";
        let expected = "Projection: #person.id, #person.state, #person.age, #COUNT(UInt8(1))\
        \n  Aggregate: groupBy=[[#person.id, ROLLUP (#person.state, #person.age)]], aggr=[[COUNT(UInt8(1))]]\
        \n    TableScan: person projection=None";
        quick_test(sql, expected);
    }

    #[tokio::test]
    async fn aggregate_with_rollup_with_grouping() {
        let sql = "SELECT id, state, age, grouping(state), grouping(age), grouping(state) + grouping(age), COUNT(*) \
        FROM person GROUP BY id, ROLLUP (state, age)";
        let expected = "Projection: #person.id, #person.state, #person.age, #GROUPING(person.state), #GROUPING(person.age), #GROUPING(person.state) + #GROUPING(person.age), #COUNT(UInt8(1))\
        \n  Aggregate: groupBy=[[#person.id, ROLLUP (#person.state, #person.age)]], aggr=[[GROUPING(#person.state), GROUPING(#person.age), COUNT(UInt8(1))]]\
        \n    TableScan: person projection=None";
        quick_test(sql, expected);
    }

    #[tokio::test]
    async fn rank_partition_grouping() {
        let sql = "select
            sum(age) as total_sum,
            state,
            last_name,
            grouping(state) + grouping(last_name) as x,
            rank() over (
                partition by grouping(state) + grouping(last_name),
                case when grouping(last_name) = 0 then state end
                order by sum(age) desc
                ) as the_rank
            from
                person
            group by rollup(state, last_name)";
        let expected = "Projection: #SUM(person.age) AS total_sum, #person.state, #person.last_name, #GROUPING(person.state) + #GROUPING(person.last_name) AS x, #RANK() PARTITION BY [#GROUPING(person.state) + #GROUPING(person.last_name), CASE WHEN #GROUPING(person.last_name) = Int64(0) THEN #person.state END] ORDER BY [#SUM(person.age) DESC NULLS FIRST] AS the_rank\
        \n  WindowAggr: windowExpr=[[RANK() PARTITION BY [#GROUPING(person.state) + #GROUPING(person.last_name), CASE WHEN #GROUPING(person.last_name) = Int64(0) THEN #person.state END] ORDER BY [#SUM(person.age) DESC NULLS FIRST]]]\
        \n    Aggregate: groupBy=[[ROLLUP (#person.state, #person.last_name)]], aggr=[[SUM(#person.age), GROUPING(#person.state), GROUPING(#person.last_name)]]\
        \n      TableScan: person projection=None";
        quick_test(sql, expected);
    }

    #[tokio::test]
    async fn aggregate_with_cube() {
        let sql =
            "SELECT id, state, age, COUNT(*) FROM person GROUP BY id, CUBE (state, age)";
        let expected = "Projection: #person.id, #person.state, #person.age, #COUNT(UInt8(1))\
        \n  Aggregate: groupBy=[[#person.id, CUBE (#person.state, #person.age)]], aggr=[[COUNT(UInt8(1))]]\
        \n    TableScan: person projection=None";
        quick_test(sql, expected);
    }

    #[tokio::test]
    async fn round_decimal() {
        let sql = "SELECT round(price/3, 2) FROM test_decimal";
        let expected = "Projection: round(#test_decimal.price / Int64(3), Int64(2))\
        \n  TableScan: test_decimal projection=None";
        quick_test(sql, expected);
    }

    #[ignore] // see https://github.com/apache/arrow-datafusion/issues/2469
    #[tokio::test]
    async fn aggregate_with_grouping_sets() {
        let sql = "SELECT id, state, age, COUNT(*) FROM person GROUP BY id, GROUPING SETS ((state), (state, age), (id, state))";
        let expected = "TBD";
        quick_test(sql, expected);
    }

    #[test]
    fn join_on_disjunction_condition() {
        let sql = "SELECT id, order_id \
            FROM person \
            JOIN orders ON id = customer_id OR person.age > 30";
        let expected = "Projection: #person.id, #orders.order_id\
            \n  Filter: #person.id = #orders.customer_id OR #person.age > Int64(30)\
            \n    CrossJoin:\
            \n      TableScan: person projection=None\
            \n      TableScan: orders projection=None";
        quick_test(sql, expected);
    }

    #[test]
    fn join_on_complex_condition() {
        let sql = "SELECT id, order_id \
            FROM person \
            JOIN orders ON id = customer_id AND (person.age > 30 OR person.last_name = 'X')";
        let expected = "Projection: #person.id, #orders.order_id\
            \n  Filter: #person.age > Int64(30) OR #person.last_name = Utf8(\"X\")\
            \n    Inner Join: #person.id = #orders.customer_id\
            \n      TableScan: person projection=None\
            \n      TableScan: orders projection=None";
        quick_test(sql, expected);
    }

    #[test]
    fn test_zero_offset_with_limit() {
        let sql = "select id from person where person.id > 100 LIMIT 5 OFFSET 0;";
        let expected = "Offset: 0\
                                    \n  Limit: 5\
                                    \n    Projection: #person.id\
                                    \n      Filter: #person.id > Int64(100)\
                                    \n        TableScan: person projection=None";
        quick_test(sql, expected);

        // Flip the order of LIMIT and OFFSET in the query. Plan should remain the same.
        let sql = "SELECT id FROM person WHERE person.id > 100 OFFSET 0 LIMIT 5;";
        quick_test(sql, expected);
    }

    #[test]
    fn test_offset_no_limit() {
        let sql = "SELECT id FROM person WHERE person.id > 100 OFFSET 5;";
        let expected = "Offset: 5\
                                    \n  Projection: #person.id\
                                    \n    Filter: #person.id > Int64(100)\
                                    \n      TableScan: person projection=None";
        quick_test(sql, expected);
    }

    #[test]
    fn test_offset_after_limit_with_limit_push() {
        let sql = "select id from person where person.id > 100 LIMIT 5 OFFSET 3;";
        let expected = "Offset: 3\
                                    \n  Limit: 8\
                                    \n    Projection: #person.id\
                                    \n      Filter: #person.id > Int64(100)\
                                    \n        TableScan: person projection=None";

        quick_test_with_limit_pushdown(sql, expected);
    }

    #[test]
    fn test_offset_before_limit_with_limit_push() {
        let sql = "select id from person where person.id > 100 OFFSET 3 LIMIT 5;";
        let expected = "Offset: 3\
                                    \n  Limit: 8\
                                    \n    Projection: #person.id\
                                    \n      Filter: #person.id > Int64(100)\
                                    \n        TableScan: person projection=None";
        quick_test_with_limit_pushdown(sql, expected);
    }

    fn assert_field_not_found(err: DataFusionError, name: &str) {
        match err {
            DataFusionError::SchemaError { .. } => {
                let msg = format!("{}", err);
                let expected = format!("Schema error: No field named '{}'.", name);
                if !msg.starts_with(&expected) {
                    panic!("error [{}] did not start with [{}]", msg, expected);
                }
            }
            _ => panic!("assert_field_not_found wrong error type"),
        }
    }
}<|MERGE_RESOLUTION|>--- conflicted
+++ resolved
@@ -2612,14 +2612,10 @@
         SQLDataType::Float(_) => Ok(DataType::Float32),
         SQLDataType::Real => Ok(DataType::Float32),
         SQLDataType::Double => Ok(DataType::Float64),
-<<<<<<< HEAD
-        SQLDataType::Char(_, _) | SQLDataType::Varchar(_) => Ok(DataType::Utf8),
-=======
-        SQLDataType::Char(_)
+        SQLDataType::Char(_, _)
         | SQLDataType::Varchar(_)
         | SQLDataType::Text
         | SQLDataType::String => Ok(DataType::Utf8),
->>>>>>> 2d7e1fb1
         SQLDataType::Timestamp => Ok(DataType::Timestamp(TimeUnit::Nanosecond, None)),
         SQLDataType::Date => Ok(DataType::Date32),
         SQLDataType::Decimal(precision, scale) => make_decimal_type(*precision, *scale),
