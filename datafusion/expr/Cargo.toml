--- conflicted
+++ resolved
@@ -36,12 +36,6 @@
 
 [dependencies]
 ahash = { version = "0.7", default-features = false }
-<<<<<<< HEAD
 sqlparser = { git = "https://github.com/piedb-dev/sqlparser-rs.git", rev = "22a6acf" }
-arrow = { version = "14.0.0", features = ["prettyprint"] }
-datafusion-common = { path = "../common", version = "8.0.0" }
-=======
 arrow = { version = "15.0.0", features = ["prettyprint"] }
-datafusion-common = { path = "../common", version = "8.0.0" }
-sqlparser = "0.17"
->>>>>>> c65feeb0
+datafusion-common = { path = "../common", version = "8.0.0" }